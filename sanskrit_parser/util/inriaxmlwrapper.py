# -*- coding: utf-8 -*-

"""
Provide interface with the INRIA XML database released
by Prof. Gerard Huet
https://gitlab.inria.fr/huet/Heritage_Resources
(Thanks Prof. Huet for making the data available!)

Inspired by https://github.com/drdhaval2785/inriaxmlwrapper
(Thanks @drdhaval2785!)

@author: Avinash Varna (@avinashvarna)
"""

from __future__ import print_function
import requests
import os, shutil
import inspect
from lxml import etree
from collections import defaultdict
from io import BytesIO
from sanskrit_parser.base.SanskritBase import SanskritObject, SLP1, SCHEMES
import logging
import time, datetime
<<<<<<< HEAD
import StringIO
from sanskrit_parser.util import inriatagmapper
from sanskrit_parser.util.lexical_lookup import LexicalLookup
=======
>>>>>>> 8941499c

try:
    import cPickle as pickle
except ImportError:
    import pickle

class InriaXMLWrapper(LexicalLookup):
    """
    Class to interface with the INRIA XML database released
    by Prof. Gerard Huet
    https://gitlab.inria.fr/huet/Heritage_Resources
    """
    base_url = "https://github.com/drdhaval2785/inriaxmlwrapper/raw/master/"
    xml_files = ["roots", "nouns", "adverbs", "final", "parts", "pronouns", "upasargas", "all"]
    old_base_dir = os.path.dirname(os.path.abspath(inspect.getfile(inspect.currentframe())))
    folder = "data"
    old_dir = os.path.join(old_base_dir, folder)
    
    def __init__(self, files_list=['all'], logger=None):
        for f in files_list:
            if f not in self.xml_files:
                raise Exception(f + "is not a valid file name")
        self.files = files_list
        self.files.sort()
        self.pickle_file = "_".join(self.files) + ".pickle"
        if ["all"] == self.files:
            self.files = self.xml_files[:-1]
            self.pickle_file = "_all.pickle"
        self.logger = logger or logging.getLogger(__name__)
        self._relocate_data()
        self._load_forms()        
    
    @staticmethod
    def _relocate_data():
        if os.path.exists(InriaXMLWrapper.old_dir):
            shutil.move(InriaXMLWrapper.old_dir, InriaXMLWrapper.base_dir)
            
    def _get_files(self):
        """ Download files if not present in cache """
        if not os.path.exists(self.base_dir):
            self.logger.debug("Data cache not found. Creating.")
            os.makedirs(self.base_dir)
        for f in self.files:
            filename = "SL_" + f + ".xml"
            if not os.path.exists(os.path.join(self.base_dir, filename)):
                self.logger.debug("%s not found. Downloading it", filename)
                r = requests.get(self.base_url + filename, stream=True)
                with open(os.path.join(self.base_dir, filename), "wb") as fd:
                    for chunk in r.iter_content(chunk_size=128):
                        fd.write(chunk)
                        
    def _generate_dict(self):
        """ Create dict with mapping 
            form : set([<tag 1>, ... , <tag n>])
            and pickle it
        """
        self._get_files()
        self.logger.debug("Parsing files into dict for faster lookup")
        self.forms = defaultdict(list)
        for f in self.files:
            filename = "SL_" + f + ".xml"
            self.logger.debug("Parsing %s", filename)
            tree = etree.parse(os.path.join(self.base_dir, filename))
            for elem in tree.iterfind('f'):
                form = elem.get('form')
                self.forms[form].append(etree.tostring(elem).strip())
        self.logger.debug("Pickling forms database for faster loads")
        with open(os.path.join(self.base_dir, self.pickle_file), "wb") as fd:
            pickle.dump(self.forms, fd, pickle.HIGHEST_PROTOCOL)
            
    def _load_forms(self):
        """ Load/create dict of tags for forms """
        pickle_path = os.path.join(self.base_dir, self.pickle_file)
        if os.path.exists(pickle_path):
            self.logger.info("Pickle file found, loading at %s", datetime.datetime.now())
            start = time.time()
            with open(pickle_path, "rb") as fd:
                self.forms = pickle.load(fd)
            self.logger.info("Loading finished at %s, took %f s", 
                          datetime.datetime.now(),
                          time.time() - start
                          )
        else:
            self.logger.debug("Pickle file not found, creating ...")
            self._generate_dict()
        self.logger.info("Cached %d forms for fast lookup", len(self.forms))
            
    def _xml_to_tags(self, word):
        # FIXME - This is currently from sanskritmark. Check if this can be simplified
        if word in self.forms:
            tags = self.forms[word]
            results = []
            for tag in tags:
                root = etree.parse(BytesIO(tag)).getroot()
                # The next two steps require explanation. In Gerard's XML files, All possible attributes are given as children of 'f'. The last child is always 's' which stores the stem. All other children are the various possible word attributes. Given as 'na' or 'v' etc. Gio
                children = root.getchildren()[:-1] # attributes
                baseword = root.getchildren()[-1].get('stem').strip() # 's' stem
                attributes = []
                for child in children:
                    taglist = child.xpath('.//*') # Fetches all elements (abbreviations) of a particular verb / word characteristics.
                    output = [child.tag] # The first member of output list is the tag of element 'v', 'na' etc.
                    output = output + [ tagitem.tag for tagitem in taglist] # Other tags (abbreviations) and add it to output list.
                    attributes.append(output)
                for attrib in attributes:
                    results.append((baseword, set(attrib))) 
            return results
        else:
            return None
    
    def valid(self, word):
        return word in self.forms
    
    def get_tags(self, word, tmap=True):
            tags = self._xml_to_tags(word)
            if tmap and (tags is not None):
                tags=inriatagmapper.inriaTagMapper(tags)
            return tags        
        
if __name__ == "__main__":
    from argparse import ArgumentParser
    def getArgs():
        """
          Argparse routine. 
          Returns args variable
        """
        # Parser Setup
        parser = ArgumentParser(description='Interface to INRIA XML database')
        # Input Encoding (autodetect by default)
        parser.add_argument('--input-encoding', type=str, default=None)
        parser.add_argument('--loglevel', type=str, default="info",
                            help="logging level. Can be any level supported by logging module")

        parser.add_argument('word', nargs = '?', type=str, 
                            default=None, 
                            help="Word to look up")

        return parser.parse_args()

    def main():
        args=getArgs()
        if args.input_encoding is None:
            ie = None
        else:
            ie = SCHEMES[args.input_encoding]
        
        if args.loglevel:
            numeric_level = getattr(logging, args.loglevel.upper(), None)
            if not isinstance(numeric_level, int):
                raise ValueError('Invalid log level: %s' % args.loglevel)
            logging.basicConfig(level = numeric_level)
            
        word_in = SanskritObject(args.word, encoding=ie).transcoded(SLP1)
        xmlDB = InriaXMLWrapper()
        print("Getting tags for", word_in)
        tags = xmlDB.get_tags(word_in)
        if tags != None:
            map(print, tags)
            
    main()
    <|MERGE_RESOLUTION|>--- conflicted
+++ resolved
@@ -22,12 +22,8 @@
 from sanskrit_parser.base.SanskritBase import SanskritObject, SLP1, SCHEMES
 import logging
 import time, datetime
-<<<<<<< HEAD
-import StringIO
 from sanskrit_parser.util import inriatagmapper
 from sanskrit_parser.util.lexical_lookup import LexicalLookup
-=======
->>>>>>> 8941499c
 
 try:
     import cPickle as pickle
