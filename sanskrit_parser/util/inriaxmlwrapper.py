# -*- coding: utf-8 -*-

"""
Provide interface with the INRIA XML database released
by Prof. Gerard Huet
https://gitlab.inria.fr/huet/Heritage_Resources
(Thanks Prof. Huet for making the data available!)

Inspired by https://github.com/drdhaval2785/inriaxmlwrapper
(Thanks @drdhaval2785!)

@author: Avinash Varna (@avinashvarna)
"""

from __future__ import print_function
import requests
import os, shutil
import inspect
from lxml import etree
from collections import defaultdict
from  sanskrit_parser.base.SanskritBase import SanskritObject, SLP1, SCHEMES
import logging
import time, datetime
import StringIO

try:
    import cPickle as pickle
except ImportError:
    import pickle

class InriaXMLWrapper(object):
    """
    Class to interface with the INRIA XML database released
    by Prof. Gerard Huet
    https://gitlab.inria.fr/huet/Heritage_Resources
    """
    base_url = "https://github.com/drdhaval2785/inriaxmlwrapper/raw/master/"
    xml_files = ["roots", "nouns", "adverbs", "final", "parts", "pronouns", "upasargas", "all"]
    old_base_dir = os.path.dirname(os.path.abspath(inspect.getfile(inspect.currentframe())))
    folder = "data"
<<<<<<< HEAD
    base_dir = os.path.join(base_dir, folder)
=======
    old_dir = os.path.join(old_base_dir, folder)
    base_dir = os.path.expanduser("~/.sanskrit_parser/data")
    
>>>>>>> 8cff61b9
    
    def __init__(self, files_list=['all'], logger=None):
        for f in files_list:
            if f not in self.xml_files:
                raise Exception(f + "is not a valid file name")
        self.files = files_list
        self.files.sort()
        self.pickle_file = "_".join(self.files) + ".pickle"
        if ["all"] == self.files:
            self.files = self.xml_files[:-1]
            self.pickle_file = "_all.pickle"
        self.logger = logger or logging.getLogger(__name__)
        self._relocate_data()
        self._load_forms()        
    
    @staticmethod
    def _relocate_data():
        if os.path.exists(InriaXMLWrapper.old_dir):
            shutil.move(InriaXMLWrapper.old_dir, InriaXMLWrapper.base_dir)
            
    def _get_files(self):
        """ Download files if not present in cache """
        if not os.path.exists(self.base_dir):
            self.logger.debug("Data cache not found. Creating.")
<<<<<<< HEAD
            os.mkdir(self.base_dir)
=======
            os.makedirs(self.base_dir)
>>>>>>> 8cff61b9
        for f in self.files:
            filename = "SL_" + f + ".xml"
            if not os.path.exists(os.path.join(self.base_dir, filename)):
                self.logger.debug("%s not found. Downloading it", filename)
                r = requests.get(self.base_url + filename, stream=True)
                with open(os.path.join(self.base_dir, filename), "wb") as fd:
                    for chunk in r.iter_content(chunk_size=128):
                        fd.write(chunk)
                        
    def _generate_dict(self):
        """ Create dict with mapping 
            form : set([<tag 1>, ... , <tag n>])
            and pickle it
        """
        self._get_files()
        self.logger.debug("Parsing files into dict for faster lookup")
        self.forms = defaultdict(list)
        for f in self.files:
            filename = "SL_" + f + ".xml"
            self.logger.debug("Parsing %s", filename)
            tree = etree.parse(os.path.join(self.base_dir, filename))
            for elem in tree.iterfind('f'):
                form = elem.get('form')
                self.forms[form].append(etree.tostring(elem).strip())
        self.logger.debug("Pickling forms database for faster loads")
        with open(os.path.join(self.base_dir, self.pickle_file), "wb") as fd:
            pickle.dump(self.forms, fd, pickle.HIGHEST_PROTOCOL)
            
    def _load_forms(self):
        """ Load/create dict of tags for forms """
        pickle_path = os.path.join(self.base_dir, self.pickle_file)
        if os.path.exists(pickle_path):
            self.logger.info("Pickle file found, loading at %s", datetime.datetime.now())
            start = time.time()
            with open(pickle_path, "rb") as fd:
                self.forms = pickle.load(fd)
            self.logger.info("Loading finished at %s, took %f s", 
                          datetime.datetime.now(),
                          time.time() - start
                          )
        else:
            self.logger.debug("Pickle file not found, creating ...")
            self._generate_dict()
        self.logger.info("Cached %d forms for fast lookup", len(self.forms))
            
    def _xml_to_tags(self, word):
        # FIXME - This is currently from sanskritmark. Check if this can be simplified
        if word in self.forms:
            tags = self.forms[word]
            results = []
            for tag in tags:
                root = etree.parse(StringIO.StringIO(tag)).getroot()
                # The next two steps require explanation. In Gerard's XML files, All possible attributes are given as children of 'f'. The last child is always 's' which stores the stem. All other children are the various possible word attributes. Given as 'na' or 'v' etc. Gio
                children = root.getchildren()[:-1] # attributes
                baseword = root.getchildren()[-1].get('stem').strip() # 's' stem
                attributes = []
                for child in children:
                    taglist = child.xpath('.//*') # Fetches all elements (abbreviations) of a particular verb / word characteristics.
                    output = [child.tag] # The first member of output list is the tag of element 'v', 'na' etc.
                    output = output + [ tagitem.tag for tagitem in taglist] # Other tags (abbreviations) and add it to output list.
                    attributes.append(output)
                for attrib in attributes:
                    results.append((baseword, set(attrib))) 
            return results
        else:
            return None
    
    def valid(self, word):
        return word in self.forms
    
    def get_tags(self, word):
            return self._xml_to_tags(word)
        
        
        
if __name__ == "__main__":
    from argparse import ArgumentParser
    def getArgs():
        """
          Argparse routine. 
          Returns args variable
        """
        # Parser Setup
        parser = ArgumentParser(description='Interface to INRIA XML database')
        # Input Encoding (autodetect by default)
        parser.add_argument('--input-encoding', type=str, default=None)
        parser.add_argument('--loglevel', type=str, default="info",
                            help="logging level. Can be any level supported by logging module")

        parser.add_argument('word', nargs = '?', type=str, 
                            default=None, 
                            help="Word to look up")

        return parser.parse_args()

    def main():
        args=getArgs()
        if args.input_encoding is None:
            ie = None
        else:
            ie = SCHEMES[args.input_encoding]
        
        if args.loglevel:
            numeric_level = getattr(logging, args.loglevel.upper(), None)
            if not isinstance(numeric_level, int):
                raise ValueError('Invalid log level: %s' % args.loglevel)
            logging.basicConfig(level = numeric_level)
            
        word_in = SanskritObject(args.word, encoding=ie).transcoded(SLP1)
        xmlDB = InriaXMLWrapper()
        print("Getting tags for", word_in)
        tags = xmlDB.get_tags(word_in)
        if tags != None:
            map(print, tags)
            
    main()
    <|MERGE_RESOLUTION|>--- conflicted
+++ resolved
@@ -22,13 +22,15 @@
 import logging
 import time, datetime
 import StringIO
+from sanskrit_parser.util import inriatagmapper
+from sanskrit_parser.util.lexical_lookup import LexicalLookup
 
 try:
     import cPickle as pickle
 except ImportError:
     import pickle
 
-class InriaXMLWrapper(object):
+class InriaXMLWrapper(LexicalLookup):
     """
     Class to interface with the INRIA XML database released
     by Prof. Gerard Huet
@@ -38,13 +40,7 @@
     xml_files = ["roots", "nouns", "adverbs", "final", "parts", "pronouns", "upasargas", "all"]
     old_base_dir = os.path.dirname(os.path.abspath(inspect.getfile(inspect.currentframe())))
     folder = "data"
-<<<<<<< HEAD
-    base_dir = os.path.join(base_dir, folder)
-=======
     old_dir = os.path.join(old_base_dir, folder)
-    base_dir = os.path.expanduser("~/.sanskrit_parser/data")
-    
->>>>>>> 8cff61b9
     
     def __init__(self, files_list=['all'], logger=None):
         for f in files_list:
@@ -69,11 +65,7 @@
         """ Download files if not present in cache """
         if not os.path.exists(self.base_dir):
             self.logger.debug("Data cache not found. Creating.")
-<<<<<<< HEAD
-            os.mkdir(self.base_dir)
-=======
             os.makedirs(self.base_dir)
->>>>>>> 8cff61b9
         for f in self.files:
             filename = "SL_" + f + ".xml"
             if not os.path.exists(os.path.join(self.base_dir, filename)):
@@ -144,10 +136,11 @@
     def valid(self, word):
         return word in self.forms
     
-    def get_tags(self, word):
-            return self._xml_to_tags(word)
-        
-        
+    def get_tags(self, word, tmap=True):
+            tags = self._xml_to_tags(word)
+            if tmap and (tags is not None):
+                tags=inriatagmapper.inriaTagMapper(tags)
+            return tags        
         
 if __name__ == "__main__":
     from argparse import ArgumentParser
