#------------------------------
# How to write the sandhi rules
#------------------------------
# Lines beginning with a # or empty lines are skipped
# Each line should contain one rule
# (Can be written in devanagari easier to read/check for a human)
# Each rule is typically left_1 + left_2 = right_1 / right_2 / ...
# left_1 and left_2 can specify lists. These will be 
# expanded by the parser to generate a product of all possible combinations
# E.g. [अ, इ, उ, ऋ][ ङ्, ञ्, न्] + [अ, आ, इ, ई, उ, ऊ, ऋ, ॠ, ए, ऐ, ओ, औ]
# right uses Python's format string specification to refer to
# elements from the left expression. 
# Note that even a single character on the left is treated as a list, so be 
# careful with indexing in the right expression.
# E.g. एचोऽयवायावः / यान्तवान्तादेशः would be specified as 
# ए + [आ, इ, ई, उ, ऊ, ऋ, ॠ, ऌ, ए, ऐ, ओ, औ] = अय्{1} (the ए would be considered as list 0)
# Multiple right expressions can be specified by separating them with "/"
# Spaces at the beginning and end of expressions are stripped,
# but if they appear inside an expression, they will be preserved
# E.g. the space in अ {1}  for एचोऽयवायावः + लोपः शाकल्यस्य will be retained
# mAheswara-sutra pratyAhAras can be included in the rules by preceding them with a *
# To exclude certain varnas from a pratyAhAra, you can use set notation
# E.g. [*अच् - इई] 
# Note that pratyAhAras with vowels will be expanded to include dIrghas as well

# श्चुत्वसन्धिः
# स्तोः श्चुना श्चुः (८.४.४०) + शात् (८.४.४४)
स् + [श्, च्, छ्, ज्, झ्, ञ्] = श्{1}
त् + [श्, च्, छ्, ज्, झ्, ञ्] = च्{1}
थ् + [श्, च्, छ्, ज्, झ्, ञ्] = छ्{1}
द् + [श्, च्, छ्, ज्, झ्, ञ्] = ज्{1}
ध् + [श्, च्, छ्, ज्, झ्, ञ्] = झ्{1}
न् + [श्, च्, छ्, ज्, झ्, ञ्] = ञ्{1}
[च्, छ्, ज्, झ्, ञ्] + त् = {0}च्
[च्, छ्, ज्, झ्, ञ्] + थ् = {0}छ्
[च्, छ्, ज्, झ्, ञ्] + द् = {0}ज्
[च्, छ्, ज्, झ्, ञ्] + ध् = {0}झ्
[च्, छ्, ज्, झ्, ञ्] + न् = {0}ञ्

# ष्टुत्वसन्धिः
# ष्टुना ष्टुः (८.४.४१) + तोः षि (८.४.४३)
# FIXME 
# What about न पदान्ताट्टोरनाम्  ८.४.४२) + अनाम्नवतिनगरीणामिति वक्तव्यम् (वा) ?
# Maybe we just live with the incorrect splits that should get filtered out by the next level?
स् + [ष्, ट्, ठ्, ड्, ढ्, ण्] = ष्{1}
त् + [ट्, ठ्, ड्, ढ्, ण्] = ट्{1}
थ् + [ट्, ठ्, ड्, ढ्, ण्] = ठ्{1}
द् + [ट्, ठ्, ड्, ढ्, ण्] = ड्{1}
ध् + [ट्, ठ्, ड्, ढ्, ण्] = ढ्{1}
न् + [ ट्, ठ्, ड्, ढ्, ण्] = ण्{1}
[ष्, ट्, ठ्, ड्, ढ्, ण्] + त् = {0}ट्
[ष्, ट्, ठ्, ड्, ढ्, ण्] + थ् = {0}ठ्
[ष्, ट्, ठ्, ड्, ढ्, ण्] + द् = {0}ड्
[ष्, ट्, ठ्, ड्, ढ्, ण्] + ध् = {0}ढ्
[ष्, ट्, ठ्, ड्, ढ्, ण्] + न् = {0}ण्

# जश्त्वसन्धिः
# झलां जशोऽन्ते (८.२.३९)
[क्, ख्, ग्, घ्] + [*अश्] = ग्{1}
[च्, छ्, ज्, झ्] + [*अश्] = ज्{1}
[ट्, ठ्, ड्, ढ्, ष्]  + [*अश्] = ड्{1}
[त्, थ्, द्, ध्] + [*अश्]  = द्{1}
[प्, फ्, ब्, भ्] + [*अश्]  = ब्{1}
# वाऽवसाने (८.४.५३)
[क्, ख्, ग्, घ्] +  = {0} / ग्
[च्, छ्, ज्, झ्] + = {0} / ज्
[ट्, ठ्, ड्, ढ्] + = {0} / ड्
[त्, थ्, द्, ध्] +  =  {0} / द्
[प्, फ्, ब्, भ्] + = {0} / ब्
ष् + = ट् / ड्

# चर्त्वसन्धिः
# खरि च (८.४.५५)
[क्, ख्, ग्, घ्] + [*खर्] = क्{1}
[च्, छ्, ज्, झ्] + [*खर्] = च्{1}
[ट्, ठ्, ड्, ढ्]  + [*खर्] = ट्{1}
[त्, थ्, द्, ध्] + [*खर्]  = त्{1}
[प्, फ्, ब्, भ्] + [*खर्] = प्{1}

# अनुनासिकसन्धिः
# यरोऽनुनासिकेऽनुनासिको वा (८.४.४५)
[क्, ख्, ग्, घ्] + [*ञम्] = ङ्{1} / {0}{1}
[च्, छ्, ज्, झ्] + [*ञम्] = ञ्{1} / {0}{1}
[ट्, ठ्, ड्, ढ्]  + [*ञम्] = ण्{1} / {0}{1}
[त्, थ्, द्, ध्] + [*ञम्] = न्{1} / {0}{1}
[प्, फ्, ब्, भ्] + [*ञम्] = म्{1} / {0}{1}

# अनुस्वारः
# मोऽनुस्वारः (८.३.२३)
म् + [*हल्] = ं {1} / ं{1}
# Skipping नश्चापदान्तस्य झलि since we don't care about internal sandhis

# परसवर्णः
# मोऽनुस्वारः (८.३.२३) + अनुस्वारस्य ययि परसवर्णः (८.४.५८) + वा पदान्तस्य (८.४.५९) 
[म्, ं] + [क्, ख्, ग्, घ्, ङ्] = ङ्{1} / {0}{1}
[म्, ं] + [च्, छ्, ज्, झ्, ञ्]  = ञ्{1} / {0}{1}
[म्, ं] + [ट्, ठ्, ड्, ढ्, ण्]  = ण्{1} / {0}{1}
[म्, ं] + [त्, थ्, द्, ध्, न्]  = न्{1} / {0}{1}
[म्, ं] + [प्, फ्, ब्, भ्, म्] = म्{1} / {0}{1}
[म्, ं] + [य्, व्, ल्] = {1}ँ{1}

# तोर्लि (८.४.६०)
[त्, थ्, द्, ध्] + ल् = ल्ल्
न् + ल् = ल्ँल्

# ङमुडागमः
# ङमोः ह्रस्वादचि ङमुण् नित्यम् ८.३.३२
[अ, इ, उ, ऋ][*ङम्] + [*अच्] = {0}{1}{1}{2}
# For म् just split. This is a very common split, so including it
म् + [*अल्] = म्{1}

# पूर्वसवर्णः
# झयो होऽन्यतरस्याम् ८.४.६२
[क्, ख्, ग्, घ्] + ह् = ग्घ् / ग्ह्
[च्, छ्, ज्, झ्]  + ह् = ज्झ् / ज्ह्
[ट्, ठ्, ड्, ढ्] + ह् = ड्ढ् / ड्ह्
[त्, थ्, द्, ध्] + ह् = द्ध् / द्ह्
[प्, फ्, ब्, भ्] + ह् = ब्भ् / ब्ह्

# NOTE: Commenting this as it can lead to unnecessary splits
#  उदः स्थास्तम्भोः पूर्वस्य ८.४.६१ + झरो झरि सवर्णे (८.४.६५)
# उत् +स्थ् = उत्थ्
# उत् + स्तम्भ् = उत्तम्भ्

# छत्वसन्धिः
# शश्छोऽटि - ८.४.६३
[*झय्] + श्[*अट्] = {0}छ्{2} / {0}श्{2}
# तवर्गः undergoes श्चुत्व as well. चर्त्व also in the case of द्
[त्, द्] + श्[*अट्] = च्छ्{2} / च्श्{2}
#[न्] + श्[*अट्] = ञ्छ्{2}

# नश्छव्यप्रशान्
न् + [च्, छ्] = ँश्{1} / ंश्{1}
न् + [ट्, ठ्] = ँष्{1} / ंष्{1}
न् + [त्, थ्] = ँस्{1} / ंस्{1}

# Skipping समः सुटि ८.३.५ etc.

# तुगागमः
# छे च ६.१.७१ + दीर्घात् ६.१.७२  
[*अच्] + छ् = {0}च्छ् / {0} च्छ्
# पदान्ताद्वा ६.१.७३
[आ, ई, ऊ, ॠ] + छ् = {0}छ् / {0} छ्

# Catch all, to catch the default split
# since our input does not have any spaces
<<<<<<< HEAD
[*अल्] +  = {0}
[ं] +  = {0}

# Some combined rules
त् + ज् = ज्ज्
=======
[*अय्] +  = {0}
# [*अल्] +  = {0}
[ं] +  = {0}
>>>>>>> 8cff61b9
<|MERGE_RESOLUTION|>--- conflicted
+++ resolved
@@ -144,14 +144,9 @@
 
 # Catch all, to catch the default split
 # since our input does not have any spaces
-<<<<<<< HEAD
-[*अल्] +  = {0}
+[*अय्] +  = {0}
+# [*अल्] +  = {0}
 [ं] +  = {0}
 
 # Some combined rules
-त् + ज् = ज्ज्
-=======
-[*अय्] +  = {0}
-# [*अल्] +  = {0}
-[ं] +  = {0}
->>>>>>> 8cff61b9
+त् + ज् = ज्ज्