#!/usr/bin/env python
# -*- coding: utf-8 -*-
#
""" Lexical Analyzer for Sanskrit words

    Author: Karthik Madathil <kmadathil@gmail.com>
"""

from __future__ import print_function
import sanskrit_parser.base.SanskritBase as SanskritBase
<<<<<<< HEAD
# import sanskrit_parser.util.inriaxmlwrapper as inriaxmlwrapper
from sanskrit_parser.util.lexical_lookup_factory import LexicalLookupFactory
=======
import sanskrit_parser.util.inriaxmlwrapper as inriaxmlwrapper
import sanskrit_parser.util.inriatagmapper as inriatagmapper

>>>>>>> 8cff61b9
import re
import networkx as nx
from itertools import islice,imap
from  sandhi import Sandhi
import logging
logger = logging.getLogger(__name__)

class SanskritLexicalGraph(object):
    """ DAG class to hold Lexical Analysis Results

        Represents the results of lexical analysis as a DAG
        Nodes are SanskritObjects
    """
    start = "__start__"
    end = "__end__"
    def __init__(self,elem=None,end=False):
        ''' DAG Class Init
        
        Params:
            elem (SanskritObject :optional:): Optional initial element
            end  (bool :optional:): Add end edge to initial element
        '''
        self.roots = []
        self.G     = nx.DiGraph()
        if elem is not None:
            self.addNode(elem,root=True,end=end)
    def __iter__(self):
        ''' Iterate over nodes '''
        return self.G.__iter__()
    def hasNode(self,t):
        ''' Does a given node exist in the graph?

            Params:
               t (SanskritObject): Node
            Returns:
               boolean
        '''
        return t in self.G
    def appendToNode(self,t,rdag):
        """ append rdag to self, adding edges from a given node to rdag's roots 

            Params:
                t (SanskritObject)      : Node to append to
             rdag (SanskritLexicalGraph): Graph to append to node
        """
        # t is in our graph
        assert t in self.G
        self.G = nx.compose(self.G,rdag.G)
        for r in rdag.roots:
            self.G.add_edge(t,r)
    def addNode(self,node,root=False,end=False):
        """ Extend dag with node inserted at root             

            Params:
                Node (SanskritObject)      : Node to add
                root (Boolean)             : Make a root node
                end  (Boolean)             : Add an edge to end
        """
        assert node not in self.G
        self.G.add_node(node)
        if root:
            self.roots.append(node)
        if end:
            self.G.add_edge(node,self.end)
    def addEndEdge(self,node):
        ''' Add an edge from node to end '''
        assert node in self.G
        self.G.add_edge(node,self.end)
    def lockStart(self):
        ''' Make the graph ready for search by adding a start node

        Add a start node, add arcs to all current root nodes, and clear
        self.roots
        '''
        self.G.add_node(self.start)
        for r in self.roots:
            self.G.add_edge(self.start,r)
        self.roots=[]
    def findAllPaths(self,max_paths=10,sort=True,debug=False):
        """ Find all paths through DAG to End 

            Params:
               max_paths (int :default:=10): Number of paths to find
                          If this is > 1000, all paths will be found   
               sort (bool)                 : If True (default), sort paths 
                                             in ascending order of length
        """
        if self.roots:
            self.lockStart()
        # shortest_simple_paths is slow for >1000 paths
        if max_paths <=1000:
            return list(imap(lambda x: x[1:-1],\
                             islice(nx.shortest_simple_paths(self.G,
                                                             self.start,
                                                             self.end),
                                    max_paths)))
        else: # Fall back to all_simple_paths
            ps = list(imap(lambda x: x[1:-1],\
                             nx.all_simple_paths(self.G, self.start, self.end)))
            # If we do not intend to display paths, no need to sort them
            if sort:
                ps.sort(key=lambda x: len(x))
            return ps

    def __str__(self):
        """ Print representation of DAG """
        return str(self.G)
    
class SanskritLexicalAnalyzer(object):
    """ Singleton class to hold methods for Sanksrit lexical analysis. 
    
    """
    
    sandhi = Sandhi() # Singleton!
<<<<<<< HEAD
#     forms  = inriaxmlwrapper.InriaXMLWrapper()
    
    # Context Aware Sandhi Split map
    sandhi_context_map = dict([
            ((None,'A','[^ieouEOfFxX]'),('a_a','a_A','A_a','A_A')), # akaH savarNe dIrghaH
            ((None,'A','[^kKcCtTwWSzsH]'),('As_',)), # bhobhago'dho'pUrvasya yo'shi, lopashshAkalyasya
            ((None,'a','[^akKcCtTwWSzsH]'),('as_',)), # bhobhago'dho'pUrvasya yo'shi, lopashshAkalyasya - ato rorapludadaplute
            ((None,'I','[^ieouEOfFxX]'),('i_i','i_I','I_i','I_I')), # akaH savarNe dIrghaH 
            ((None,'U','[^ieouEOfFxX]'),('u_u','u_U','U_u','U_U')), # akaH savarNe dIrghaH
            ((None,'F','[^ieouEOfFxX]'),('f_f','f_x','x_f','F_x','x_F','F_F')), # akaH savarNe dIrghaH
            ((None,'e','[^ieouEOfFxX]'),('e_a','a_i','a_I','A_i','A_I')), # AdguNaH
            # AdguNaH / sasajusho ruH, ato rorapludAdaplute, hashi cha
            ((None,'o','[^ieouEOfFxX]'),('o_o','a_u','a_U','A_u','A_U','as_a')), 
            ((None,'o','[^ieouEOfFxXkKpP]'),('as_',)), # sasajusho ruH, ato rorapludAdaplute, hashi cha
            ((None,'E','[^ieouEOfFxX]'),('E_E','a_e','A_e','a_E','A_E')), # vRddhirechi
            ((None,'O','[^ieouEOfFxX]'),('O_O','a_o','A_o','a_O','A_O')), # vRddhirechi
            (('a','r','[^ieouEOfFxX]'),('f_',)), # uraN raparaH
            (('a','l','[^ieouEOfFxX]'),('x_',)), # uraN raparaH
            (('[iIuUeEoO]','r',None),('s_',)), # sasjusho ruH
            ('d',('t_','d_')), # Partial jhalAM jhasho'nte
            ('g',('k_','g_')), # Partial jhalAM jhasho'nte
            ('q',('w_','q_')), # Partial jhalAM jhasho'nte
            ((None,'H','[kKpPtTwW]'),('s_','r_')), # kupvoH xk xp vA
            ((None,'s','[tTkKpP]'),('s_','r_')), # visarjanIyasya sa
            # Does this overdo things?
            ((None,'z','[wWkKpP]'),('s_','r_')), # visarjanIyasya sa, ShTuNa Shtu
            ((None,'S','[cC]'),('s_','r_')), # visarjanIyasya sa, schuna schu
            (('[iIuUfFxX]','S',None),('s_',)), # apadAntasya mUrdhanyaH, iNkoH
            ('M',('m_','M_')), # mo'nusvAraH
            ((None,'y','[aAuUeEoO]'),('i_','I_')), # iko yaNachi
            ((None,'v','[aAiIeEoO]'),('u_','U_')),  # iko yaNachi
            ('N',('N_','M_','m_')), # anusvArasya yayi pararavarNaH
            ('Y',('Y_','M_','m_')), # do
            ('R',('R_','M_','m_')), # do
            ('n',('n_','M_','m_')), # do
            ('m',('m_','M_')), # do
            ((None,'H','$'),('s_','r_')), # Visarga at the end
            ('s',None), # Forbidden to split at an s except for cases already matched
            ('S',None), # Forbidden to split at an S except for cases already matched
            ('z',None), # Forbidden to split at an z except for cases already matched
            ((None,'ay','[aAiIuUeEoO]'),('e_',)), # echo ayavAyAvaH
            ((None,'Ay','[aAiIuUeEoO]'),('o_',)), # echo ayavAyAvaH
            ((None,'av','[aAiIuUeEoO]'),('E_',)), # echo ayavAyAvaH
            ((None,'Av','[aAiIuUeEoO]'),('O_',)), # echo ayavAyAvaH
            ((None,'a','[aAiIuUeEoO]'),('e_',)), # echo ayavAyAvaH, lopashshAkalyasya
            ((None,'A','[aAiIuUeEoO]'),('o_',)), # echo ayavAyAvaH, lopashshAkalyasya
            ((None,'a','[aAiIuUeEoO]'),('E_',)), # echo ayavAyAvaH, lopashshAkalyasya
            ((None,'A','[aAiIuUeEoO]'),('O_',)), # echo ayavAyAvaH, lopashshAkalyasya
            ((None,'gG',None),('k_h','K_h','g_h','G_h')), # partial jhayo ho'nyatarasyAm
            # FIXME: Check if these will happen
            #((None,'kK',None),('k_h','K_h','g_h','G_h')), # partial jhayo ho'nyatarasyAm 
            #((None,'wW',None),('w_h','W_h','q_h','Q_h')), # partial jhayo ho'nyatarasyAm 
            ((None,'qQ',None),('w_h','W_h','q_h','Q_h')), # partial jhayo ho'nyatarasyAm 
       ])
        # FIXME: more jhalAM jhasho
        # FIXME: Lots more hal sandhi missing
        
    tagmap = {
             'प्राथमिकः':'v-cj-prim',
             'णिजन्तः':'v-cj-ca',
             'यङन्तः':'v-cj-int',
             'सन्नन्तः':'v-cj-des',
             'लट्':'sys-prs-md-pr',
             'लोट्':'sys-prs-md-ip',
             'विधिलिङ्':'sys-prs-md-op',
             'लङ्':'sys-prs-md-im',
             'लट्-कर्मणि':'sys-pas-md-pr',
             'लोट्-कर्मणि':'sys-pas-md-ip',
             'विधिलिङ्-कर्मणि':'sys-pas-md-op',
             'लङ्-कर्मणि':'sys-pas-md-im',
             'लृट्':'sys-tp-fut',
             'लिट्':'sys-tp-prf',
             'लुङ्':'sys-tp-aor',
             'आगमाभावयुक्तलुङ्':'sys-tp-inj',
             'लृङ्':'sys-tp-cnd',
             'आशीर्लिङ्':'sys-tp-ben',
             'लुट्':'sys-pef',
             'एकवचनम्':'np-sg',
             'द्विवचनम्':'np-du',
             'बहुवचनम्':'np-pl',
             'उत्तमपुरुषः':'fst',
             'मध्यमपुरुषः':'snd',
             'प्रथमपुरुषः':'trd',
             'प्रथमाविभक्तिः':'na-nom',
             'संबोधनविभक्तिः':'na-voc',
             'द्वितीयाविभक्तिः':'na-acc',
             'तृतीयाविभक्तिः':'na-ins',
             'चतुर्थीविभक्तिः':'na-dat',
             'पञ्चमीविभक्तिः':'na-abl',
             'षष्ठीविभक्तिः':'na-gen',
             'सप्तमीविभक्तिः':'na-loc',
             'एकवचनम्':'sg',
             'द्विवचनम्':'du',
             'बहुवचनम्':'pl',
             'पुंल्लिङ्गम्':'mas',
             'स्त्रीलिङ्गम्':'fem',
             'नपुंसकलिङ्गम्':'neu',
             'सङ्ख्या':'dei',
             'अव्ययम्':'uf',
             'क्रियाविशेषणम्':'ind',
             'उद्गारः':'interj',
             'निपातम्':'parti',
             'चादिः':'prep',
             'संयोजकः':'conj',
             'तसिल्':'tasil',
             'अव्ययधातुरूप-प्राथमिकः':'vu-cj-prim',
             'अव्ययधातुरूप-णिजन्तः':'vu-cj-ca',
             'अव्ययधातुरूप-यङन्तः':'vu-cj-int',
             'अव्ययधातुरूप-सन्नन्तः':'vu-cj-des',
            'तुमुन्':'iv-inf',
            'क्त्वा':'iv-abs',
            'per':'iv-per',
             'क्त्वा-प्राथमिकः':'ab-cj-prim',
             'क्त्वा-णिजन्तः':'ab-cj-ca',
             'क्त्वा-यङन्तः':'ab-cj-int',
             'क्त्वा-सन्नन्तः':'ab-cj-des',
             'प्राथमिकः':'kr-cj-prim-no',
             'णिजन्तः':'kr-cj-ca-no',
             'यङन्तः':'kr-cj-int-no',
             'सन्नन्तः':'kr-cj-des-no',
             '':'kr-vb-no',
             'कर्मणिभूतकृदन्तः':'ppp',
             'कर्तरिभूतकृदन्तः':'ppa',
             'कर्मणिवर्तमानकृदन्तः':'pprp',
             'कर्तरिवर्तमानकृदन्त-परस्मैपदी':'ppr-para',
             'कर्तरिवर्तमानकृदन्त-आत्मनेपदी':'ppr-atma',
             'पूर्णभूतकृदन्त-परस्मैपदी':'ppft-para',
             'पूर्णभूतकृदन्त-आत्मनेपदी':'ppft-atma',
             'कर्मणिभविष्यत्कृदन्तः':'pfutp',
             'कर्तरिभविष्यत्कृदन्त-परस्मैपदी':'pfut-para',
             'कर्तरिभविष्यत्कृदन्त-आत्मनेपदी':'pfut-atma',
             'य':'gya',
             'ईय':'iya',
             'तव्य':'tav',
             'कर्तरि':'para',
             'कर्तरि':'atma',
             'कर्मणि':'pass',
             'कृदन्तः':'pa',
	     'समासपूर्वपदनामपदम्':'iic',
	     'समासपूर्वपदकृदन्तः':'iip',
	     'समासपूर्वपदधातुः':'iiv',
	     'उपसर्गः':'upsrg'
            
        }
=======
    forms  = inriaxmlwrapper.InriaXMLWrapper()
>>>>>>> 8cff61b9

    def __init__(self, forms):
        self.forms = forms
        pass
    
    def getLexicalTags(self,obj,tmap=True):
        """ Get Lexical tags for a word

            Params:
                obj(SanskritObject): word
                tmap(Boolean=True): If True, maps
                    tags to our format
            Returns
                list: List of (base, tagset) pairs
        """
        ot = obj.transcoded(SanskritBase.SLP1)
        tags=self.forms.get_tags(ot)
        if tmap and (tags is not None):
            tags=inriatagmapper.inriaTagMapper(tags)
        return tags
        
    def hasTag(self,obj,name,tagset):
        """ Check if word matches lexical tags

            Params:
                obj(SanskritObject): word
                name(str): name in tag
                tagset(set): set of tag elements
            Returns
                list: List of (base, tagset) pairs for obj that 
                      match (name,tagset), or None
        """
        l = self.getLexicalTags(obj)
        if l is None:
            return None
        assert (name is not None) or (tagset is not None)
        r = []
        for li in l:
            # Name is none, or name matches
            # Tagset is None, or all its elements are found in Inria tagset
            if ((name is None) or\
                name.transcoded(SanskritBase.SLP1)==li[0]) and \
               ((tagset is None) or\
                tagset.issubset(li[1])):
                r.append(li)
        if r==[]:
            return None
        else:
            return r

    def tagLexicalGraph(self,g):
        ''' Tag a Lexical Graph with lexical tags

         Params:
            g (SanskritLexicalGraph) : input lexical graph
        '''
        for n in g:
            # Avoid start and end
            if isinstance(n,SanskritBase.SanskritObject):
                t=self.getLexicalTags(n)
                n.setLexicalTags(t)
        
    def getSandhiSplits(self,o,tag=False,debug=False):
        ''' Get all valid Sandhi splits for a string

            Params: 
              o(SanskritObject): Input object
              tag(Boolean)     : When True (def=False), return a 
                                 lexically tagged graph
            Returns:
              SanskritLexicalGraph : DAG all possible splits
        '''
        # Transform to internal canonical form
        self.dynamic_scoreboard = {}
        s = o.transcoded(SanskritBase.SLP1)
        dag = self._possible_splits(s,debug)
        if tag and dag:
            self.tagLexicalGraph(dag)
        if not dag:
            return None
        else:
            return dag
        
    def _possible_splits(self,s,debug=False):
        ''' private method to dynamically compute all sandhi splits

        Used by getSandhiSplits
           Params: 
              s(string): Input SLP1 encoded string
            Returns:
              SanskritLexicalGraph : DAG of possible splits
        '''
        logger.debug("Splitting "+s)
        def _is_valid_word(ss):
            r = self.forms.valid(ss)
            return r
         
        def _sandhi_splits_all(s, start=None,
                               stop=None):
            obj = SanskritBase.SanskritObject(s,encoding=SanskritBase.SLP1)
            splits = self.sandhi.split_all(obj, start, stop)
            return splits
                
        splits = False

        # Memoization for dynamic programming - remember substrings that've
        # been seen before
        if s in self.dynamic_scoreboard:
            logger.debug("Found {} in scoreboard".format(s))
            return self.dynamic_scoreboard[s]

        # If a space is found in a string, stop at that space
        spos = s.find(' ')
        if spos!=-1:
            # Replace the first space only
            s=s.replace(' ','',1)
            
        s_c_list = _sandhi_splits_all(s, start=0, stop=spos+1)
        logger.debug("s_c_list: "+str(s_c_list))

        node_cache = {}

        for (s_c_left,s_c_right) in s_c_list:
            # Is the left side a valid word?
            if _is_valid_word(s_c_left):
                logger.debug("Valid left word: "+s_c_left)
                # For each split with a valid left part, check it there are
                # valid splits of the right part
                if s_c_right and s_c_right != '':
                    logger.debug("Trying to split:"+s_c_right)
                    rdag = self._possible_splits(s_c_right,debug)
                    # if there are valid splits of the right side
                    if rdag:
                        # Make sure we got a graph back
                        assert isinstance(rdag,SanskritLexicalGraph)
                        # if there are valid splits of the right side
                        if s_c_left not in node_cache:
                            # Extend splits list with s_c_left appended with
                            # possible splits of s_c_right
                            t = SanskritBase.SanskritObject(s_c_left,encoding=SanskritBase.SLP1)
                            node_cache[s_c_left] = t
                        else:
                            t = node_cache[s_c_left]
                        if not splits:
                            splits = SanskritLexicalGraph()
                        if not splits.hasNode(t):
                            splits.addNode(t,root=True)
                        splits.appendToNode(t,rdag)
                else: # Null right part
                    # Why cache s_c_left here? To handle the case
                    # where the same s_c_left appears with a null and non-null
                    # right side.
                    if s_c_left not in node_cache:
                        # Extend splits list with s_c_left appended with
                        # possible splits of s_c_right
                        t = SanskritBase.SanskritObject(s_c_left,encoding=SanskritBase.SLP1)
                        node_cache[s_c_left] = t
                    else:
                        t = node_cache[s_c_left]
                    if not splits:
                        splits = SanskritLexicalGraph()
                    if not splits.hasNode(t):
                        splits.addNode(t,root=True,end=True)
                    else:
                        splits.addEndEdge(t)
            else:
                logger.debug("Invalid left word: "+s_c_left)
        # Update scoreboard for this substring, so we don't have to split
        # again  
        self.dynamic_scoreboard[s]=splits
        if not splits:
            logger.debug("Returning:"+str(splits))
        else:
            logger.debug("Returning: "+" ".join(map(str,splits.G.nodes())))
        return splits

if __name__ == "__main__":
    from argparse import ArgumentParser
    def getArgs():
        """
          Argparse routine. 
          Returns args variable
        """
        # Parser Setup
        parser = ArgumentParser(description='Lexical Analyzer')
        # String to encode
        parser.add_argument('data',nargs="?",type=str,default="adhi")
        # Input Encoding (autodetect by default)
        parser.add_argument('--input-encoding',type=str,default=None)
        # Filter by base name
        parser.add_argument('--base',type=str,default=None)
        # Filter by tag set
        parser.add_argument('--tag-set',type=str,default=None,nargs="+")
        parser.add_argument('--split',action='store_true')
        parser.add_argument('--debug',action='store_true')
        parser.add_argument('--max-paths',type=int,default=10)
        parser.add_argument('--lexical-lookup', type=str, default="inria")
        return parser.parse_args()

    def main():
        args=getArgs()
        print("Input String:", args.data)

        if args.debug:
            logging.basicConfig(filename='SanskritLexicalAnalyzer.log',
                                filemode='w', level=logging.DEBUG)
        else:
            logging.basicConfig(filename='SanskritLexicalAnalyzer.log',
                                filemode='w', level=logging.INFO)

        forms = LexicalLookupFactory.create(args.lexical_lookup)
        s=SanskritLexicalAnalyzer(forms)
        if args.input_encoding is None:
            ie = None
        else:
            ie = SanskritBase.SCHEMES[args.input_encoding]
        i=SanskritBase.SanskritObject(args.data,encoding=ie)
        print("Input String in SLP1:",i.transcoded(SanskritBase.SLP1))
        if not args.split:
            ts=s.getLexicalTags(i)
            print(ts)
            if args.tag_set or args.base:
                if args.tag_set:
                    g=set(args.tag_set)
                print(s.hasTag(i,SanskritBase.SanskritObject(args.base),g))
        else:
            import datetime
            print("Start Split:", datetime.datetime.now())
            graph=s.getSandhiSplits(i,debug=args.debug)
            print("End DAG generation:", datetime.datetime.now())
            if graph:
                splits=graph.findAllPaths(max_paths=args.max_paths,
                                          debug=args.debug)
                print("End pathfinding:", datetime.datetime.now())
                print("Splits:")
                if splits:
                    for split in splits:
                        print(split)
                else:
                    print("None")
            else:
                print("No Valid Splits Found")
    main()
<|MERGE_RESOLUTION|>--- conflicted
+++ resolved
@@ -8,14 +8,8 @@
 
 from __future__ import print_function
 import sanskrit_parser.base.SanskritBase as SanskritBase
-<<<<<<< HEAD
-# import sanskrit_parser.util.inriaxmlwrapper as inriaxmlwrapper
 from sanskrit_parser.util.lexical_lookup_factory import LexicalLookupFactory
-=======
-import sanskrit_parser.util.inriaxmlwrapper as inriaxmlwrapper
-import sanskrit_parser.util.inriatagmapper as inriatagmapper
-
->>>>>>> 8cff61b9
+
 import re
 import networkx as nx
 from itertools import islice,imap
@@ -125,165 +119,18 @@
         return str(self.G)
     
 class SanskritLexicalAnalyzer(object):
-    """ Singleton class to hold methods for Sanksrit lexical analysis. 
+    """ Singleton class to hold methods for Sanskrit lexical analysis. 
     
     """
     
     sandhi = Sandhi() # Singleton!
-<<<<<<< HEAD
-#     forms  = inriaxmlwrapper.InriaXMLWrapper()
-    
-    # Context Aware Sandhi Split map
-    sandhi_context_map = dict([
-            ((None,'A','[^ieouEOfFxX]'),('a_a','a_A','A_a','A_A')), # akaH savarNe dIrghaH
-            ((None,'A','[^kKcCtTwWSzsH]'),('As_',)), # bhobhago'dho'pUrvasya yo'shi, lopashshAkalyasya
-            ((None,'a','[^akKcCtTwWSzsH]'),('as_',)), # bhobhago'dho'pUrvasya yo'shi, lopashshAkalyasya - ato rorapludadaplute
-            ((None,'I','[^ieouEOfFxX]'),('i_i','i_I','I_i','I_I')), # akaH savarNe dIrghaH 
-            ((None,'U','[^ieouEOfFxX]'),('u_u','u_U','U_u','U_U')), # akaH savarNe dIrghaH
-            ((None,'F','[^ieouEOfFxX]'),('f_f','f_x','x_f','F_x','x_F','F_F')), # akaH savarNe dIrghaH
-            ((None,'e','[^ieouEOfFxX]'),('e_a','a_i','a_I','A_i','A_I')), # AdguNaH
-            # AdguNaH / sasajusho ruH, ato rorapludAdaplute, hashi cha
-            ((None,'o','[^ieouEOfFxX]'),('o_o','a_u','a_U','A_u','A_U','as_a')), 
-            ((None,'o','[^ieouEOfFxXkKpP]'),('as_',)), # sasajusho ruH, ato rorapludAdaplute, hashi cha
-            ((None,'E','[^ieouEOfFxX]'),('E_E','a_e','A_e','a_E','A_E')), # vRddhirechi
-            ((None,'O','[^ieouEOfFxX]'),('O_O','a_o','A_o','a_O','A_O')), # vRddhirechi
-            (('a','r','[^ieouEOfFxX]'),('f_',)), # uraN raparaH
-            (('a','l','[^ieouEOfFxX]'),('x_',)), # uraN raparaH
-            (('[iIuUeEoO]','r',None),('s_',)), # sasjusho ruH
-            ('d',('t_','d_')), # Partial jhalAM jhasho'nte
-            ('g',('k_','g_')), # Partial jhalAM jhasho'nte
-            ('q',('w_','q_')), # Partial jhalAM jhasho'nte
-            ((None,'H','[kKpPtTwW]'),('s_','r_')), # kupvoH xk xp vA
-            ((None,'s','[tTkKpP]'),('s_','r_')), # visarjanIyasya sa
-            # Does this overdo things?
-            ((None,'z','[wWkKpP]'),('s_','r_')), # visarjanIyasya sa, ShTuNa Shtu
-            ((None,'S','[cC]'),('s_','r_')), # visarjanIyasya sa, schuna schu
-            (('[iIuUfFxX]','S',None),('s_',)), # apadAntasya mUrdhanyaH, iNkoH
-            ('M',('m_','M_')), # mo'nusvAraH
-            ((None,'y','[aAuUeEoO]'),('i_','I_')), # iko yaNachi
-            ((None,'v','[aAiIeEoO]'),('u_','U_')),  # iko yaNachi
-            ('N',('N_','M_','m_')), # anusvArasya yayi pararavarNaH
-            ('Y',('Y_','M_','m_')), # do
-            ('R',('R_','M_','m_')), # do
-            ('n',('n_','M_','m_')), # do
-            ('m',('m_','M_')), # do
-            ((None,'H','$'),('s_','r_')), # Visarga at the end
-            ('s',None), # Forbidden to split at an s except for cases already matched
-            ('S',None), # Forbidden to split at an S except for cases already matched
-            ('z',None), # Forbidden to split at an z except for cases already matched
-            ((None,'ay','[aAiIuUeEoO]'),('e_',)), # echo ayavAyAvaH
-            ((None,'Ay','[aAiIuUeEoO]'),('o_',)), # echo ayavAyAvaH
-            ((None,'av','[aAiIuUeEoO]'),('E_',)), # echo ayavAyAvaH
-            ((None,'Av','[aAiIuUeEoO]'),('O_',)), # echo ayavAyAvaH
-            ((None,'a','[aAiIuUeEoO]'),('e_',)), # echo ayavAyAvaH, lopashshAkalyasya
-            ((None,'A','[aAiIuUeEoO]'),('o_',)), # echo ayavAyAvaH, lopashshAkalyasya
-            ((None,'a','[aAiIuUeEoO]'),('E_',)), # echo ayavAyAvaH, lopashshAkalyasya
-            ((None,'A','[aAiIuUeEoO]'),('O_',)), # echo ayavAyAvaH, lopashshAkalyasya
-            ((None,'gG',None),('k_h','K_h','g_h','G_h')), # partial jhayo ho'nyatarasyAm
-            # FIXME: Check if these will happen
-            #((None,'kK',None),('k_h','K_h','g_h','G_h')), # partial jhayo ho'nyatarasyAm 
-            #((None,'wW',None),('w_h','W_h','q_h','Q_h')), # partial jhayo ho'nyatarasyAm 
-            ((None,'qQ',None),('w_h','W_h','q_h','Q_h')), # partial jhayo ho'nyatarasyAm 
-       ])
-        # FIXME: more jhalAM jhasho
-        # FIXME: Lots more hal sandhi missing
-        
-    tagmap = {
-             'प्राथमिकः':'v-cj-prim',
-             'णिजन्तः':'v-cj-ca',
-             'यङन्तः':'v-cj-int',
-             'सन्नन्तः':'v-cj-des',
-             'लट्':'sys-prs-md-pr',
-             'लोट्':'sys-prs-md-ip',
-             'विधिलिङ्':'sys-prs-md-op',
-             'लङ्':'sys-prs-md-im',
-             'लट्-कर्मणि':'sys-pas-md-pr',
-             'लोट्-कर्मणि':'sys-pas-md-ip',
-             'विधिलिङ्-कर्मणि':'sys-pas-md-op',
-             'लङ्-कर्मणि':'sys-pas-md-im',
-             'लृट्':'sys-tp-fut',
-             'लिट्':'sys-tp-prf',
-             'लुङ्':'sys-tp-aor',
-             'आगमाभावयुक्तलुङ्':'sys-tp-inj',
-             'लृङ्':'sys-tp-cnd',
-             'आशीर्लिङ्':'sys-tp-ben',
-             'लुट्':'sys-pef',
-             'एकवचनम्':'np-sg',
-             'द्विवचनम्':'np-du',
-             'बहुवचनम्':'np-pl',
-             'उत्तमपुरुषः':'fst',
-             'मध्यमपुरुषः':'snd',
-             'प्रथमपुरुषः':'trd',
-             'प्रथमाविभक्तिः':'na-nom',
-             'संबोधनविभक्तिः':'na-voc',
-             'द्वितीयाविभक्तिः':'na-acc',
-             'तृतीयाविभक्तिः':'na-ins',
-             'चतुर्थीविभक्तिः':'na-dat',
-             'पञ्चमीविभक्तिः':'na-abl',
-             'षष्ठीविभक्तिः':'na-gen',
-             'सप्तमीविभक्तिः':'na-loc',
-             'एकवचनम्':'sg',
-             'द्विवचनम्':'du',
-             'बहुवचनम्':'pl',
-             'पुंल्लिङ्गम्':'mas',
-             'स्त्रीलिङ्गम्':'fem',
-             'नपुंसकलिङ्गम्':'neu',
-             'सङ्ख्या':'dei',
-             'अव्ययम्':'uf',
-             'क्रियाविशेषणम्':'ind',
-             'उद्गारः':'interj',
-             'निपातम्':'parti',
-             'चादिः':'prep',
-             'संयोजकः':'conj',
-             'तसिल्':'tasil',
-             'अव्ययधातुरूप-प्राथमिकः':'vu-cj-prim',
-             'अव्ययधातुरूप-णिजन्तः':'vu-cj-ca',
-             'अव्ययधातुरूप-यङन्तः':'vu-cj-int',
-             'अव्ययधातुरूप-सन्नन्तः':'vu-cj-des',
-            'तुमुन्':'iv-inf',
-            'क्त्वा':'iv-abs',
-            'per':'iv-per',
-             'क्त्वा-प्राथमिकः':'ab-cj-prim',
-             'क्त्वा-णिजन्तः':'ab-cj-ca',
-             'क्त्वा-यङन्तः':'ab-cj-int',
-             'क्त्वा-सन्नन्तः':'ab-cj-des',
-             'प्राथमिकः':'kr-cj-prim-no',
-             'णिजन्तः':'kr-cj-ca-no',
-             'यङन्तः':'kr-cj-int-no',
-             'सन्नन्तः':'kr-cj-des-no',
-             '':'kr-vb-no',
-             'कर्मणिभूतकृदन्तः':'ppp',
-             'कर्तरिभूतकृदन्तः':'ppa',
-             'कर्मणिवर्तमानकृदन्तः':'pprp',
-             'कर्तरिवर्तमानकृदन्त-परस्मैपदी':'ppr-para',
-             'कर्तरिवर्तमानकृदन्त-आत्मनेपदी':'ppr-atma',
-             'पूर्णभूतकृदन्त-परस्मैपदी':'ppft-para',
-             'पूर्णभूतकृदन्त-आत्मनेपदी':'ppft-atma',
-             'कर्मणिभविष्यत्कृदन्तः':'pfutp',
-             'कर्तरिभविष्यत्कृदन्त-परस्मैपदी':'pfut-para',
-             'कर्तरिभविष्यत्कृदन्त-आत्मनेपदी':'pfut-atma',
-             'य':'gya',
-             'ईय':'iya',
-             'तव्य':'tav',
-             'कर्तरि':'para',
-             'कर्तरि':'atma',
-             'कर्मणि':'pass',
-             'कृदन्तः':'pa',
-	     'समासपूर्वपदनामपदम्':'iic',
-	     'समासपूर्वपदकृदन्तः':'iip',
-	     'समासपूर्वपदधातुः':'iiv',
-	     'उपसर्गः':'upsrg'
-            
-        }
-=======
-    forms  = inriaxmlwrapper.InriaXMLWrapper()
->>>>>>> 8cff61b9
-
-    def __init__(self, forms):
+
+    def __init__(self, lexical_lookup = "inria"):
+        forms = LexicalLookupFactory.create(lexical_lookup)
         self.forms = forms
         pass
     
-    def getLexicalTags(self,obj,tmap=True):
+    def getLexicalTags(self,obj, tmap=True):
         """ Get Lexical tags for a word
 
             Params:
@@ -294,9 +141,7 @@
                 list: List of (base, tagset) pairs
         """
         ot = obj.transcoded(SanskritBase.SLP1)
-        tags=self.forms.get_tags(ot)
-        if tmap and (tags is not None):
-            tags=inriatagmapper.inriaTagMapper(tags)
+        tags=self.forms.get_tags(ot, tmap)
         return tags
         
     def hasTag(self,obj,name,tagset):
@@ -488,8 +333,7 @@
             logging.basicConfig(filename='SanskritLexicalAnalyzer.log',
                                 filemode='w', level=logging.INFO)
 
-        forms = LexicalLookupFactory.create(args.lexical_lookup)
-        s=SanskritLexicalAnalyzer(forms)
+        s=SanskritLexicalAnalyzer(args.lexical_lookup)
         if args.input_encoding is None:
             ie = None
         else:
