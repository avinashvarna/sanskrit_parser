--- conflicted
+++ resolved
@@ -304,14 +304,8 @@
         # Update scoreboard for this substring, so we don't have to split
         # again
         self.dynamic_scoreboard[s] = roots
-<<<<<<< HEAD
-        if roots and len(roots) == 0:
-            logger.debug("No splits found, returning None")
-            return None
-=======
         if len(roots) == 0:
             logger.debug("No splits found, returning empty set")
->>>>>>> 1fcce86d
         else:
             logger.debug("Roots: %s", roots)
         return roots
