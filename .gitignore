
# Created by https://www.gitignore.io/api/python

### Python ###
# Byte-compiled / optimized / DLL files
__pycache__/
*.py[cod]
*$py.class

# C extensions
*.so

# Distribution / packaging
.Python
build/
develop-eggs/
dist/
downloads/
eggs/
.eggs/
lib/
lib64/
parts/
sdist/
var/
wheels/
*.egg-info/
.installed.cfg
*.egg

# PyInstaller
#  Usually these files are written by a python script from a template
#  before PyInstaller builds the exe, so as to inject date/other infos into it.
*.manifest
*.spec

# Installer logs
pip-log.txt
pip-delete-this-directory.txt

# Unit test / coverage reports
htmlcov/
.tox/
.coverage
.coverage.*
.cache
nosetests.xml
coverage.xml
*.cover
.hypothesis/

# Translations
*.mo
*.pot

# Django stuff:
*.log
local_settings.py

# Flask stuff:
instance/
.webassets-cache

# Scrapy stuff:
.scrapy

# Sphinx documentation
docs/_build/

# PyBuilder
target/

# Jupyter Notebook
.ipynb_checkpoints

# pyenv
.python-version

# celery beat schedule file
celerybeat-schedule

# SageMath parsed files
*.sage.py

# Environments
.env
.venv
env/
venv/
ENV/
env.bak/
venv.bak/

# Spyder project settings
.spyderproject
.spyproject

# Rope project settings
.ropeproject

# mkdocs documentation
/site

# mypy
.mypy_cache/

# End of https://www.gitignore.io/api/python

*~
*.pyc
.cache
.settings
.pydevproject
.project
*.log
*.tmp
\#*
build
dist
*.egg-info
sanskrit_parser/util/data
README.pip
<<<<<<< HEAD
misc
=======

# intellij stuff
/*.iml
>>>>>>> 390eb674
<|MERGE_RESOLUTION|>--- conflicted
+++ resolved
@@ -120,10 +120,7 @@
 *.egg-info
 sanskrit_parser/util/data
 README.pip
-<<<<<<< HEAD
 misc
-=======
 
 # intellij stuff
-/*.iml
->>>>>>> 390eb674
+/*.iml