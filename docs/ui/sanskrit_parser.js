function createPanel(heading, row, imgbase, urlbase, id) {
    "use strict;"
    var cardClass = id % 2 ? "bg-secondary" : "bg-primary";
    var expanded = id === 0 ? "show" : "";
    var h = "<div class=\"card " + cardClass + " \"><div class=\"card-header " + cardClass + "\">";
    h += "<a class=\"text-white\" data-toggle=\"collapse\" href=\"#collapse" + id + "\" aria-expanded=\"false\" aria-controls=\"collapse" + id + "\">";
    h += heading + "</a><p class=\"alignright\"> <a target=\"_blank\" class=\"text-white\" href=\"";
/*    h += urlbase + "static/" + imgbase + ".dot.png\">(View Graph)</a></p><div style=\"clear: both;\"></div></div>"; */
    h += urlbase + "sanskrit_parser/v1/graph/" + imgbase + "\">(View Graph)</a></p><div style=\"clear: both;\"></div></div>";
    h += "<div id=\"collapse" + id + "\" class=\"collapse " + expanded + "\"><div class=\"card-block\">";
    h += "<ol class=\"list-group\">";
    row.forEach(function (sitem, index) {
        h += "<li class=\"list-group-item\"><table class=\"table table-striped\">";
	h += "<p class=\"alignright\"> <a target=\"_blank\" href=\"";
//	h += urlbase + "static/" + imgbase + "_parse" + index + ".dot.png\">(View Parse Graph)</a></p><div style=\"clear: both;\"></div>"
	h += urlbase + "sanskrit_parser/v1/graph/" + imgbase + "_parse" + index + "\">(View Parse Graph)</a></p><div style=\"clear: both;\"></div>"
        h += "<thead><th scope=\"col\">Word</th><th scope=\"col\">Tags</th><th scope=\"col\">Role</th><th scope=\"col\">Linked To</th></thead><tbody>";
        sitem.forEach(function (item) {
            h += "<tr><th scope=\"row\">" + item[0] + "</th><td>";
            h += item[1][0] + " - " + item[1][1] + "</td><td>";
            h += item[2] + "</td><td>";
            h += item[3] + "</td></tr>";
        });
        h += "</tbody></table></li>";
    });
    h += "</ol>";
    h += "</div></div></div>";
    return h;
}

// write small plugin for keypress enter detection
$.fn.enterKey = function (fnc) {
    "use strict;"
    return this.each(function () {
        $(this).keypress(function (e) {
            var keycode = (e.keyCode ? e.keyCode : e.which);
            if (keycode === 13) {
                fnc.call(this, e);
            }
        });
    });
};

$(document).ready( function () {
    "use strict;"
    $("#goButton").on("click", function () {
        var txt = $("#inputText").val();
<<<<<<< HEAD
        var urlbase = $.query.get("api_url_base") !== ""? $.query.get("api_url_base") : "https://skt_parser_api.madathil.org/";
=======
        var urlbase = $.query.get("api_url_base") !== ""? $.query.get("api_url_base") : "https://sktparserapi.madathil.org/";
>>>>>>> cdab6815
        var option = {};
        var tsel = $("#analysisType").val();
        if (!txt) {
            alert("Please enter input text");
            return;
        }
        option.Tags = "sanskrit_parser/v1/tags/";
        option.Split = "sanskrit_parser/v1/splits/";
        option.Analyze = "sanskrit_parser/v1/analyses/";
        var btn = $(this);
        var btxt = btn.text();
        btn.removeClass("btn-primary").addClass("btn-secondary");
        btn.text("Loading ...");
        $("#issueButton").addClass("d-none");
        var url = urlbase + option[tsel] + txt;
        $.getJSON(url, function (result) {
            var panelID;
            var keys;
            var s = JSON.stringify(result);
            $("#devinp").text(result.devanagari);
            $("#jsonbox").text(s);
            $("#restable").html("");
            var restable = "";
            switch (tsel) {
            case "Tags":
                if (result.tags.length > 0) {
                    $("#reshead").text("Tags");
                } else {
                    $("#reshead").text("No Tags Found");
                }
                restable += "<table class=\"table table-striped\">";
                result.tags.forEach(function (res) {
                    var item = res[0];
                    var itags = res[1];
                    restable += "<tr><th scope=\"row\">" + item + "</th><td>" + itags + "</td></tr>";
                });
                restable += "</table>";
                break;
            case "Split":
                $("#reshead").text("Sandhi Splits");
                restable += "<table class=\"table table-striped\">";
                result.splits.forEach(function (res) {
                    var item = res.join(" ");
                    restable += "<tr><td>" + item + "</td></tr>";
                });
                restable += "</table>";
                break;
            case "Analyze":
                $("#reshead").text("Sentence Analysis");
                panelID = 0;
                keys = Object.keys(result.analysis);
                restable += "<strong>Found " + keys.length + " valid morphologies</strong>";
                restable += "<br>Please click on a result below to expand/collapse";
                // Shorter splits should come first
                keys.sort(function (a, b) {
                    return a.split("_").length > b.split("_").length;
                });
                keys.forEach(function (key) {
                    var item = key.split("_").join(" ");
                    console.log(key);
                    restable += createPanel(item, result.analysis[key], result.plotbase[key], urlbase, panelID);
                    panelID += 1;
                });
                break;
            }
            $("#restable").append(restable);
            $("#jsonButton").removeClass("d-none");
            $("#devtab").removeClass("d-none");
            $("#restab").removeClass("d-none");
            $("#issueButton").removeClass("d-none");
            btn.removeClass("btn-secondary").addClass("btn-primary");
            btn.text(btxt);
        });
    });

    $("#issueButtonButton").on("click", function () {
        var txt = $("#inputText").val();
        var tsel = $("#analysisType").val();
        var str = "mailto:kmadathil@gmail.com?subject=Sanskrit Parser Issue&body=" + txt + "_" + tsel;
        str = str + "%0D%0A--- Please enter your issue below ---%0D%0A + ";
        window.open(str);
        $("#gmailLink").removeClass("d-none");
    });

    $("#gmailLink").on("click", function () {
        window.open("https://blog.hubspot.com/marketing/set-gmail-as-browser-default-email-client-ht");
        $(this).addClass("d-none");
    });

    // use custom plugin
    $("#inputText").enterKey(function () {
        $("#goButton").click();
    });


});
<|MERGE_RESOLUTION|>--- conflicted
+++ resolved
@@ -45,11 +45,7 @@
     "use strict;"
     $("#goButton").on("click", function () {
         var txt = $("#inputText").val();
-<<<<<<< HEAD
-        var urlbase = $.query.get("api_url_base") !== ""? $.query.get("api_url_base") : "https://skt_parser_api.madathil.org/";
-=======
         var urlbase = $.query.get("api_url_base") !== ""? $.query.get("api_url_base") : "https://sktparserapi.madathil.org/";
->>>>>>> cdab6815
         var option = {};
         var tsel = $("#analysisType").val();
         if (!txt) {
