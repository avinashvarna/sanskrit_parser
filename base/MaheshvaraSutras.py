--- conflicted
+++ resolved
@@ -24,11 +24,7 @@
         # Use SLP1 for default string output
         return self.MSS
 
-<<<<<<< HEAD
-    def getPratyahara(self,p,longp=True,dirghas=False):
-=======
     def getPratyahara(self,p,longp=True,remove_a=False,dirghas=False):
->>>>>>> f27d8232
         """ Return list of varnas covered by a pratyahara
 
             Args:
@@ -36,6 +32,8 @@
               longp(boolean :optional:): When True (default), uses long pratyaharas 
               remove_a(boolean :optional:): When True, removes intermediate 'a'. 
                    This is better for computational use
+              dirgas(boolean :optional:) When True (default=False) adds dirgha vowels
+                    to the returned varnas
             Returns
               (SanskritObject): List of varnas to the same encoding as p
         """
@@ -57,20 +55,12 @@
         ts = self.MSS[pnpos:pitpos]
         # Replace its and spaces
         ts = re.sub('. ','',ts)
-<<<<<<< HEAD
-        # Remove extra a
-        ts =  ('a' if ts[0] == 'a' else '') + ts.replace('a','')
-        # Add dIrgha vowels if requested
-        if dirghas:
-            ts = ts.replace('a', 'aA').replace('i', 'iI').replace('u', 'uU').replace('f', 'fF').replace('x','xX')
-=======
         # Remove अकारः मुखसुखार्थः 
         if remove_a:
             ts = ts[0]+ts[1:].replace('a','')
         # Add dIrgha vowels if requested
         if dirghas:
-            ts = ts.replace('a', 'aA').replace('i', 'iI').replace('u', 'uU').replace('f', 'fF')
->>>>>>> f27d8232
+            ts = ts.replace('a', 'aA').replace('i', 'iI').replace('u', 'uU').replace('f', 'fF').replace('x','xX')
         return SanskritBase.SanskritObject(ts,SanskritBase.SLP1)
     
     def isInPratyahara(self,p,v,longp=True):
@@ -117,11 +107,8 @@
         parser.add_argument('--encoding',type=str,default=None)
         # Short pratyaharas
         parser.add_argument('--short',action='store_true')
-<<<<<<< HEAD
-=======
         # Remove intermediate as
         parser.add_argument('--remove-a',action='store_true')
->>>>>>> f27d8232
         # Include dIrghas when returning the pratyAhAra
         parser.add_argument('--dirghas',action='store_true', default=False)
 
@@ -137,11 +124,7 @@
         p=SanskritBase.SanskritObject(args.pratyahara,e)
         l = not args.short
         print unicode(p.transcoded(SanskritBase.DEVANAGARI))
-<<<<<<< HEAD
-        print unicode(m.getPratyahara(p,l,args.dirghas).transcoded(SanskritBase.DEVANAGARI))
-=======
         print unicode(m.getPratyahara(p,l,args.remove_a,args.dirghas).transcoded(SanskritBase.DEVANAGARI))
->>>>>>> f27d8232
         if args.varna is not None:
             v=SanskritBase.SanskritObject(args.varna,e)
             print u"Is {} in {}?".format(v.transcoded(SanskritBase.DEVANAGARI),
