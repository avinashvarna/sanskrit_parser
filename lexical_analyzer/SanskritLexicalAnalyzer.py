#!/usr/bin/env python
# -*- coding: utf-8 -*-
#
""" Lexical Analyzer for Sanskrit words

    Author: Karthik Madathil <kmadathil@gmail.com>

    Heavily uses https://github.com/drdhaval2785/inriaxmlwrapper/sanskritmark
    Thank you, Dr. Dhaval Patel!

    Based on Linguistic data released by Gerard Huet (Thank you!)
    http://sanskrit.rocq.inria.fr/DATA/XML
"""

import base.SanskritBase as SanskritBase
import sanskritmark
import re
import networkx as nx
from itertools import islice,imap
from  sandhi import Sandhi

class SanskritLexicalGraph(object):
    """ DAG class to hold Lexical Analysis Results

        Represents the results of lexical analysis as a DAG
        Nodes are SanskritObjects
    """
    start = "__start__"
    end = "__end__"
    def __init__(self,elem=None,end=False):
        ''' DAG Class Init
        
        Params:
            elem (SanskritObject :optional:): Optional initial element
            end  (bool :optional:): Add end edge to initial element
        '''
        self.roots = []
        self.G     = nx.DiGraph()
        if elem is not None:
            self.addNode(node,root=True,end=end)
    def hasNode(self,t):
        ''' Does a given node exist in the graph?

            Params:
               t (SanskritObject): Node
            Returns:
               boolean
        '''
        return t in self.G
    def appendToNode(self,t,rdag):
        """ append rdag to self, adding edges from a given node to rdag's roots 

            Params:
                t (SanskritObject)      : Node to append to
             rdag (SanskritLexicalGraph): Graph to append to node
        """
        # t is in our graph
        assert t in self.G
        self.G = nx.compose(self.G,rdag.G)
        for r in rdag.roots:
            self.G.add_edge(t,r)
    def addNode(self,node,root=False,end=False):
        """ Extend dag with node inserted at root             

            Params:
                Node (SanskritObject)      : Node to add
                root (Boolean)             : Make a root node
                end  (Boolean)             : Add an edge to end
        """
        assert node not in self.G
        self.G.add_node(node)
        if root:
            self.roots.append(node)
        if end:
            self.G.add_edge(node,self.end)
    def addEndEdge(self,node):
        ''' Add an edge from node to end '''
        assert node in self.G
        self.G.add_edge(node,self.end)
    def lockStart(self):
        ''' Make the graph ready for search by adding a start node

        Add a start node, add arcs to all current root nodes, and clear
        self.roots
        '''
        self.G.add_node(self.start)
        for r in self.roots:
            self.G.add_edge(self.start,r)
        self.roots=[]
    def findAllPaths(self,max_paths=10,sort=True,debug=False):
        """ Find all paths through DAG to End 

            Params:
               max_paths (int :default:=10): Number of paths to find
                          If this is > 1000, all paths will be found   
               sort (bool)                 : If True (default), sort paths 
                                             in ascending order of length
        """
        if self.roots:
            self.lockStart()
<<<<<<< HEAD
        from networkx.drawing.nx_pydot import write_dot
        write_dot(self.G, "graph.dot")
        print "Number of nodes = ", len(self.G.nodes())
        print "Number of edges = ", len(self.G.edges())
#         paths = list(nx.all_simple_paths(self.G, self.start, self.end))
#         paths.sort(key=lambda x: len(x))
#         print "Number of paths = ", len(paths)
#         return list(imap(lambda x: [y.transcoded(SanskritBase.SLP1) for y in x[1:-1]],\
#                          paths[:max_paths]))
        return list(imap(lambda x: [y.transcoded(SanskritBase.SLP1) for y in x[1:-1]],\
                         islice(nx.shortest_simple_paths(self.G, self.start, self.end), max_paths)))
=======
        # shortest_simple_paths is slow for >1000 paths
        if max_paths <=1000:
            return list(imap(lambda x: [y.transcoded(SanskritBase.SLP1) for y in x[1:-1]],\
                             islice(nx.shortest_simple_paths(self.G, self.start, self.end), max_paths)))
        else: # Fall back to all_simple_paths
            ps = list(imap(lambda x: [y.transcoded(SanskritBase.SLP1) for y in x[1:-1]],\
                             nx.all_simple_paths(self.G, self.start, self.end)))
            # If we do not intend to display paths, no need to sort them
            if sort:
                ps.sort(key=lambda x: len(x))
            return ps
>>>>>>> 9a9a6c7f

    def __str__(self):
        """ Print representation of DAG """
        return str(self.G)
    
class SanskritLexicalAnalyzer(object):
    """ Singleton class to hold methods for Sanksrit lexical analysis. 
    
        This class mostly reuses Dr. Dhaval Patel's work in wrapping
        Inria XML data 
    """
    
    sandhi = Sandhi() # Singleton!
    
    # Context Aware Sandhi Split map
    sandhi_context_map = dict([
            ((None,'A','[^ieouEOfFxX]'),('a_a','a_A','A_a','A_A')), # akaH savarNe dIrghaH
            ((None,'A','[^kKcCtTwWSzsH]'),('As_',)), # bhobhago'dho'pUrvasya yo'shi, lopashshAkalyasya
            ((None,'a','[^akKcCtTwWSzsH]'),('as_',)), # bhobhago'dho'pUrvasya yo'shi, lopashshAkalyasya - ato rorapludadaplute
            ((None,'I','[^ieouEOfFxX]'),('i_i','i_I','I_i','I_I')), # akaH savarNe dIrghaH 
            ((None,'U','[^ieouEOfFxX]'),('u_u','u_U','U_u','U_U')), # akaH savarNe dIrghaH
            ((None,'F','[^ieouEOfFxX]'),('f_f','f_x','x_f','F_x','x_F','F_F')), # akaH savarNe dIrghaH
            ((None,'e','[^ieouEOfFxX]'),('e_a','a_i','a_I','A_i','A_I')), # AdguNaH
            ((None,'o','[^ieouEOfFxX]'),('o_o','a_u','a_U','A_u','A_U')), # AdguNaH
            ((None,'o','[^ieouEOfFxXkKpP]'),('as_','as_a')), # sasajusho ruH, ato rorapludAdaplute, hashi cha
            ((None,'E','[^ieouEOfFxX]'),('E_E','a_e','A_e','a_E','A_E')), # vRddhirechi
            ((None,'O','[^ieouEOfFxX]'),('O_O','a_o','A_o','a_O','A_O')), # vRddhirechi
            (('a','r','[^ieouEOfFxX]'),('f_',)), # uraN raparaH
            (('a','l','[^ieouEOfFxX]'),('x_',)), # uraN raparaH
            (('[iIuUeEoO]','r',None),('s_',)), # sasjusho ruH
            ('d',('t_','d_')), # Partial jhalAM jhasho'nte
            ('g',('k_','g_')), # Partial jhalAM jhasho'nte
            ('q',('w_','q_')), # Partial jhalAM jhasho'nte
            ((None,'H','[kKpPtTwW]'),('s_','r_')), # kupvoH xk xp vA
            ((None,'s','[tTkKpP]'),('s_','r_')), # visarjanIyasya sa
            # Does this overdo things?
            ((None,'z','[wWkKpP]'),('s_','r_')), # visarjanIyasya sa, ShTuNa Shtu
            ((None,'S','[cC]'),('s_','r_')), # visarjanIyasya sa, schuna schu
            (('[iIuUfFxX]','S',None),('s_',)), # apadAntasya mUrdhanyaH, iNkoH
            ('M',('m_','M_')), # mo'nusvAraH
            ((None,'y','[aAuUeEoO]'),('i_','I_')), # iko yaNachi
            ((None,'v','[aAiIeEoO]'),('u_','U_')),  # iko yaNachi
            ('N',('N_','M_','m_')), # anusvArasya yayi pararavarNaH
            ('Y',('Y_','M_','m_')), # do
            ('R',('R_','M_','m_')), # do
            ('n',('n_','M_','m_')), # do
            ('m',('m_','M_')), # do
            ((None,'H','$'),('s_','r_')), # Visarga at the end
            ('s',None), # Forbidden to split at an s except for cases already matched
            ('S',None), # Forbidden to split at an S except for cases already matched
            ('z',None), # Forbidden to split at an z except for cases already matched
            ((None,'ay','[aAiIuUeEoO]'),('e_',)), # echo ayavAyAvaH
            ((None,'Ay','[aAiIuUeEoO]'),('o_',)), # echo ayavAyAvaH
            ((None,'av','[aAiIuUeEoO]'),('E_',)), # echo ayavAyAvaH
            ((None,'Av','[aAiIuUeEoO]'),('O_',)), # echo ayavAyAvaH
            ((None,'a','[aAiIuUeEoO]'),('e_',)), # echo ayavAyAvaH, lopashshAkalyasya
            ((None,'A','[aAiIuUeEoO]'),('o_',)), # echo ayavAyAvaH, lopashshAkalyasya
            ((None,'a','[aAiIuUeEoO]'),('E_',)), # echo ayavAyAvaH, lopashshAkalyasya
            ((None,'A','[aAiIuUeEoO]'),('O_',)), # echo ayavAyAvaH, lopashshAkalyasya
            ((None,'gG',None),('k_h','K_h','g_h','G_h')), # partial jhayo ho'nyatarasyAm
            # FIXME: Check if these will happen
            #((None,'kK',None),('k_h','K_h','g_h','G_h')), # partial jhayo ho'nyatarasyAm 
            #((None,'wW',None),('w_h','W_h','q_h','Q_h')), # partial jhayo ho'nyatarasyAm 
            ((None,'qQ',None),('w_h','W_h','q_h','Q_h')), # partial jhayo ho'nyatarasyAm 
       ])
        # FIXME: more jhalAM jhasho
        # FIXME: Lots more hal sandhi missing
        
    tagmap = {
             'प्राथमिकः':'v-cj-prim',
             'णिजन्तः':'v-cj-ca',
             'यङन्तः':'v-cj-int',
             'सन्नन्तः':'v-cj-des',
             'लट्':'sys-prs-md-pr',
             'लोट्':'sys-prs-md-ip',
             'विधिलिङ्':'sys-prs-md-op',
             'लङ्':'sys-prs-md-im',
             'लट्-कर्मणि':'sys-pas-md-pr',
             'लोट्-कर्मणि':'sys-pas-md-ip',
             'विधिलिङ्-कर्मणि':'sys-pas-md-op',
             'लङ्-कर्मणि':'sys-pas-md-im',
             'लृट्':'sys-tp-fut',
             'लिट्':'sys-tp-prf',
             'लुङ्':'sys-tp-aor',
             'आगमाभावयुक्तलुङ्':'sys-tp-inj',
             'लृङ्':'sys-tp-cnd',
             'आशीर्लिङ्':'sys-tp-ben',
             'लुट्':'sys-pef',
             'एकवचनम्':'np-sg',
             'द्विवचनम्':'np-du',
             'बहुवचनम्':'np-pl',
             'उत्तमपुरुषः':'fst',
             'मध्यमपुरुषः':'snd',
             'प्रथमपुरुषः':'trd',
             'प्रथमाविभक्तिः':'na-nom',
             'संबोधनविभक्तिः':'na-voc',
             'द्वितीयाविभक्तिः':'na-acc',
             'तृतीयाविभक्तिः':'na-ins',
             'चतुर्थीविभक्तिः':'na-dat',
             'पञ्चमीविभक्तिः':'na-abl',
             'षष्ठीविभक्तिः':'na-gen',
             'सप्तमीविभक्तिः':'na-loc',
             'एकवचनम्':'sg',
             'द्विवचनम्':'du',
             'बहुवचनम्':'pl',
             'पुंल्लिङ्गम्':'mas',
             'स्त्रीलिङ्गम्':'fem',
             'नपुंसकलिङ्गम्':'neu',
             'सङ्ख्या':'dei',
             'अव्ययम्':'uf',
             'क्रियाविशेषणम्':'ind',
             'उद्गारः':'interj',
             'निपातम्':'parti',
             'चादिः':'prep',
             'संयोजकः':'conj',
             'तसिल्':'tasil',
             'अव्ययधातुरूप-प्राथमिकः':'vu-cj-prim',
             'अव्ययधातुरूप-णिजन्तः':'vu-cj-ca',
             'अव्ययधातुरूप-यङन्तः':'vu-cj-int',
             'अव्ययधातुरूप-सन्नन्तः':'vu-cj-des',
            'तुमुन्':'iv-inf',
            'क्त्वा':'iv-abs',
            'per':'iv-per',
             'क्त्वा-प्राथमिकः':'ab-cj-prim',
             'क्त्वा-णिजन्तः':'ab-cj-ca',
             'क्त्वा-यङन्तः':'ab-cj-int',
             'क्त्वा-सन्नन्तः':'ab-cj-des',
             'प्राथमिकः':'kr-cj-prim-no',
             'णिजन्तः':'kr-cj-ca-no',
             'यङन्तः':'kr-cj-int-no',
             'सन्नन्तः':'kr-cj-des-no',
             '':'kr-vb-no',
             'कर्मणिभूतकृदन्तः':'ppp',
             'कर्तरिभूतकृदन्तः':'ppa',
             'कर्मणिवर्तमानकृदन्तः':'pprp',
             'कर्तरिवर्तमानकृदन्त-परस्मैपदी':'ppr-para',
             'कर्तरिवर्तमानकृदन्त-आत्मनेपदी':'ppr-atma',
             'पूर्णभूतकृदन्त-परस्मैपदी':'ppft-para',
             'पूर्णभूतकृदन्त-आत्मनेपदी':'ppft-atma',
             'कर्मणिभविष्यत्कृदन्तः':'pfutp',
             'कर्तरिभविष्यत्कृदन्त-परस्मैपदी':'pfut-para',
             'कर्तरिभविष्यत्कृदन्त-आत्मनेपदी':'pfut-atma',
             'य':'gya',
             'ईय':'iya',
             'तव्य':'tav',
             'कर्तरि':'para',
             'कर्तरि':'atma',
             'कर्मणि':'pass',
             'कृदन्तः':'pa',
	     'समासपूर्वपदनामपदम्':'iic',
	     'समासपूर्वपदकृदन्तः':'iip',
	     'समासपूर्वपदधातुः':'iiv',
	     'उपसर्गः':'upsrg'
            
        }
    tag_cache = {}

    def __init__(self):
        pass
    
    def getInriaLexicalTags(self,obj):
        """ Get Inria-style lexical tags for a word

            Params:
                obj(SanskritObject): word
            Returns
                list: List of (base, tagset) pairs
        """
        ot = obj.transcoded(SanskritBase.SLP1)
        # Check in cache first
        if ot in self.tag_cache:
            return self.tag_cache[ot]
        s = sanskritmark.analyser(ot,split=False)
        if s=="????":  # Not found
            return None
        else:
            # Split into list of tags
            l=s.split("|")
            # Further split each tag into a list
            l=[li.split("-") for li in l]
            # Convert into name, tagset pairs
            l=[(li[0],set(li[1:])) for li in l]
            # Insert into cache
            self.tag_cache[ot] = l
            return l
        
    def hasInriaTag(self,obj,name,tagset):
        """ Check if word matches Inria-style lexical tags

            Params:
                obj(SanskritObject): word
                name(str): name in Inria tag
                tagset(set): set of Inria tag elements
            Returns
                list: List of (base, tagset) pairs for obj that 
                      match (name,tagset), or None
        """
        l = self.getInriaLexicalTags(obj)
        if l is None:
            return None
        assert (name is not None) or (tagset is not None)
        r = []
        for li in l:
            # Name is none, or name matches
            # Tagset is None, or all its elements are found in Inria tagset
            if ((name is None) or\
                name.transcoded(SanskritBase.SLP1)==li[0]) and \
               ((tagset is None) or\
                tagset.issubset(li[1])):
                r.append(li)
        if r==[]:
            return None
        else:
            return r

    def getSandhiSplits(self,o,use_internal_sandhi_splitter=True,debug=False):
        ''' Get all valid Sandhi splits for a string

            Params: 
              o(SanskritObject): Input object
            Returns:
              SanskritLexicalGraph : DAG all possible splits
        '''
        # Transform to internal canonical form
        self.dynamic_scoreboard = {}
        s = o.transcoded(SanskritBase.SLP1)
        dag = self._possible_splits(s,use_internal_sandhi_splitter,debug)
        if not dag:
            return None
        else:
            return dag
        
    def _possible_splits(self,s,use_internal_sandhi_splitter=True,debug=False):
        ''' private method to dynamically compute all sandhi splits

        Used by getSandhiSplits
           Params: 
              s(string): Input SLP1 encoded string
            Returns:
              SanskritLexicalGraph : DAG of possible splits
        '''
        if debug:
            print "Splitting ", s
        def _is_valid_word(ss):
            # r = sanskritmark.analyser(ss,split=False)
            # if r=="????":
            #     r=False
            r = sanskritmark.quicksearch(ss)
            return r


        def _sandhi_splits(lsstr,rsstr):
            #do all possible sandhi replacements of c, get s_c_list= [(s_c_left0, s_c_right0), ...]
            s_c_list = []
            # Unconditional Sandhi reversal
            if c in self.sandhi_context_map:
                # Unconditional/Forbidden splits are marked by direct keys
                if self.sandhi_context_map[c] is not None: # Not a forbidden split
                    for cm in self.sandhi_context_map[c]:
                        # Split into left/right context additions
                        cml,cmr=cm.split("_")
                        if rsstr: # Right context is non-empty
                            # Addition to right context
                            crsstr = cmr + rsstr
                            # Addition to left context
                            clsstr = lsstr[0:-1]+cml
                            # FIXME check added to prevent loops like A-A_A etc.
                            # Check if this causes real problems
                            if crsstr != s:
                                # Addition to left context
                                s_c_list.append([clsstr, crsstr])
                        else:   #Null right context, do not prepend to rsstr
                            # Insert only if necessary to avoid duplicates
                            if [lsstr[0:-1]+cml, None] not in s_c_list: 
                                s_c_list.append([lsstr[0:-1]+cml, None])
            else:
                # No direct key, split is not forbidden
                s_c_list.append([lsstr,rsstr])
                 
 
            # Conditional (context sensitive sandhi reversal)
            for csm in self.sandhi_context_map:
                # Tuple indicates a context-sensitive split
                if isinstance(csm,tuple):
                    assert len(csm)==3 
                    # Match end varnas of left string to key.
                    # How many varnas to match depends on key size
                    cmatch=(csm[1]==lsstr[-len(csm[1]):])
                    if cmatch:
                        # If left key is not None, check if left context matches
                        lmatch=(csm[0] is None) or ((len(lsstr)>1) and re.match(csm[0],lsstr[-2]))
                        # If right key is not None, check if right context matches or is None
                        # Special match for empty right context = $
                        rmatch=(csm[2] is None) or ((len(rsstr) and re.match(csm[2],rsstr[0])) or
                                                    (not len(rsstr)) and (csm[2]=='$'))
                        if rmatch and lmatch: # Both match
                            if debug:
                                print "Context Sandhi match:",csm,lsstr,rsstr
                            # Apply each replacement
                            for cm in self.sandhi_context_map[csm]:
                                if debug:
                                    print "Trying:",cm
                                # Split into left and right additions
                                cml,cmr=cm.split("_")
                                # Add to right context
                                crsstr = cmr + rsstr
                                clsstr = lsstr[0:-len(csm[1])] + cml
                                # FIXME check added to prevent loops like A-A_A etc.
                                # Check if this causes real problems
                                if crsstr != s:
                                    s_c_list.append([clsstr, crsstr])
            return s_c_list                 
            
        splits = False

        # Memoization for dynamic programming - remember substrings that've been seen before
        if s in self.dynamic_scoreboard:
            if debug:
                print "Found {} in scoreboard".format(s)
            return self.dynamic_scoreboard[s]

        # For Sandhi Splitter
        obj = SanskritBase.SanskritObject(s,encoding=SanskritBase.SLP1)

        # If a space is found in a string, stop at that space
        spos = s.find(' ')
        if spos!=-1:
            # Replace the first space only
            s=s.replace(' ','',1)
        
        # Iterate over the string, looking for valid left splits
        for (ix,c) in enumerate(s):
            
            # If there was a space here, we cannot go further
            if spos!=-1 and ix==spos:
                break
            if use_internal_sandhi_splitter:
                # Left and right substrings
                lsstr = s[0:ix+1] 
                rsstr = s[ix+1:]
                if debug:
                    print "Left, Right substrings = {} {}".format(lsstr,rsstr)
                # Get all possible splits as a list of lists 
                s_c_list = _sandhi_splits(lsstr,rsstr)
            else:
                if debug:
                    print "Sandhi: splitting: {} at {} ({})".format(s,s[ix],ix)
                s_c_list = self.sandhi.split_at(obj,ix)
            node_cache = {}
            if debug:
                print "s_c_list:", s_c_list
            if s_c_list == None:
                continue
            for (s_c_left,s_c_right) in s_c_list:
                # Is the left side a valid word?
                if _is_valid_word(s_c_left):
                    if debug:
                        print "Valid left word: ", s_c_left
                    # For each split with a valid left part, check it there are valid splits of the right part
                    if s_c_right and s_c_right != '':
                        if debug:
                            print "Trying to split:",s_c_right
                        rdag = self._possible_splits(s_c_right,use_internal_sandhi_splitter,debug)
                        # if there are valid splits of the right side
                        if rdag:
                            # Make sure we got a graph back
                            assert isinstance(rdag,SanskritLexicalGraph)
                            # if there are valid splits of the right side
                            if s_c_left not in node_cache:
                                # Extend splits list with s_c_left appended with possible splits of s_c_right
                                t = SanskritBase.SanskritObject(s_c_left,encoding=SanskritBase.SLP1)
                                node_cache[s_c_left] = t
<<<<<<< HEAD
                            t = node_cache[s_c_left]
=======
                            else:
                                t = node_cache[s_c_left]
>>>>>>> 9a9a6c7f
                            if not splits:
                                splits = SanskritLexicalGraph()
                            if not splits.hasNode(t):
                                splits.addNode(t,root=True)
                            splits.appendToNode(t,rdag)
                    else: # Null right part
                        # Why cache s_c_left here? To handle the case
                        # where the same s_c_left appears with a null and non-null
                        # right side.
                        if s_c_left not in node_cache:
                            # Extend splits list with s_c_left appended with possible splits of s_c_right
                            t = SanskritBase.SanskritObject(s_c_left,encoding=SanskritBase.SLP1)
                            node_cache[s_c_left] = t
                        else:
                            t = node_cache[s_c_left]
                        if not splits:
                            splits = SanskritLexicalGraph()
                        if not splits.hasNode(t):
                            splits.addNode(t,root=True,end=True)
                        else:
                            splits.addEndEdge(t)
                else:
                    if debug:
                        print "Invalid left word: ", s_c_left
        # Update scoreboard for this substring, so we don't have to split again  
        self.dynamic_scoreboard[s]=splits
<<<<<<< HEAD
#         if debug:
#             print "Returning: ", splits
=======
        if debug:
            if not splits:
                print "Returning:", splits
            else:
                print "Returning: ", map(str,splits.G.nodes())

>>>>>>> 9a9a6c7f
        return splits

if __name__ == "__main__":
    from argparse import ArgumentParser
    def getArgs():
        """
          Argparse routine. 
          Returns args variable
        """
        # Parser Setup
        parser = ArgumentParser(description='Lexical Analyzer')
        # String to encode
        parser.add_argument('data',nargs="?",type=str,default="adhi")
        # Input Encoding (autodetect by default)
        parser.add_argument('--input-encoding',type=str,default=None)
        # Filter by base name
        parser.add_argument('--base',type=str,default=None)
        # Filter by tag set
        parser.add_argument('--tag-set',type=str,default=None,nargs="+")
        parser.add_argument('--split',action='store_true')
#        parser.add_argument('--no-sort',action='store_true')
#        parser.add_argument('--no-flatten',action='store_true')
        parser.add_argument('--use-sandhi-module',action='store_true')
        parser.add_argument('--debug',action='store_true')
        parser.add_argument('--max-paths',type=int,default=10)
        return parser.parse_args()

    def main():
        args=getArgs()
        print "Input String:", args.data
 
#         if args.debug:
#             import logging
#             logging.basicConfig(filename="sandhi.log", filemode = "wb", level = logging.DEBUG)

        s=SanskritLexicalAnalyzer()
        if args.input_encoding is None:
            ie = None
        else:
            ie = SanskritBase.SCHEMES[args.input_encoding]
        i=SanskritBase.SanskritObject(args.data,encoding=ie)
        print "Input String in SLP1:",i.transcoded(SanskritBase.SLP1)
        if not args.split:
            ts=s.getInriaLexicalTags(i)
            print ts
            if args.tag_set or args.base:
                if args.tag_set:
                    g=set(args.tag_set)
                print s.hasInriaTag(i,SanskritBase.SanskritObject(args.base),g)
        else:
            import datetime
            print "Start Split:", datetime.datetime.now()
            graph=s.getSandhiSplits(i,use_internal_sandhi_splitter=not args.use_sandhi_module,debug=args.debug)
            print "End DAG generation:", datetime.datetime.now()
            if graph:
                splits=graph.findAllPaths(max_paths=args.max_paths,debug=args.debug)
                print "End pathfinding:", datetime.datetime.now()
                print "Splits:"
                if splits:
                    for split in splits:
                        print split
                else:
                    print "None"                
            else:
                print "No Valid Splits Found"
    main()
<|MERGE_RESOLUTION|>--- conflicted
+++ resolved
@@ -37,7 +37,7 @@
         self.roots = []
         self.G     = nx.DiGraph()
         if elem is not None:
-            self.addNode(node,root=True,end=end)
+            self.addNode(elem,root=True,end=end)
     def hasNode(self,t):
         ''' Does a given node exist in the graph?
 
@@ -98,19 +98,6 @@
         """
         if self.roots:
             self.lockStart()
-<<<<<<< HEAD
-        from networkx.drawing.nx_pydot import write_dot
-        write_dot(self.G, "graph.dot")
-        print "Number of nodes = ", len(self.G.nodes())
-        print "Number of edges = ", len(self.G.edges())
-#         paths = list(nx.all_simple_paths(self.G, self.start, self.end))
-#         paths.sort(key=lambda x: len(x))
-#         print "Number of paths = ", len(paths)
-#         return list(imap(lambda x: [y.transcoded(SanskritBase.SLP1) for y in x[1:-1]],\
-#                          paths[:max_paths]))
-        return list(imap(lambda x: [y.transcoded(SanskritBase.SLP1) for y in x[1:-1]],\
-                         islice(nx.shortest_simple_paths(self.G, self.start, self.end), max_paths)))
-=======
         # shortest_simple_paths is slow for >1000 paths
         if max_paths <=1000:
             return list(imap(lambda x: [y.transcoded(SanskritBase.SLP1) for y in x[1:-1]],\
@@ -122,7 +109,6 @@
             if sort:
                 ps.sort(key=lambda x: len(x))
             return ps
->>>>>>> 9a9a6c7f
 
     def __str__(self):
         """ Print representation of DAG """
@@ -376,7 +362,9 @@
 
         def _sandhi_splits(lsstr,rsstr):
             #do all possible sandhi replacements of c, get s_c_list= [(s_c_left0, s_c_right0), ...]
-            s_c_list = []
+#             s_c_list = []
+            s_c_list = set()
+            c = lsstr[-1]
             # Unconditional Sandhi reversal
             if c in self.sandhi_context_map:
                 # Unconditional/Forbidden splits are marked by direct keys
@@ -393,14 +381,13 @@
                             # Check if this causes real problems
                             if crsstr != s:
                                 # Addition to left context
-                                s_c_list.append([clsstr, crsstr])
+                                s_c_list.add((clsstr, crsstr))
                         else:   #Null right context, do not prepend to rsstr
                             # Insert only if necessary to avoid duplicates
-                            if [lsstr[0:-1]+cml, None] not in s_c_list: 
-                                s_c_list.append([lsstr[0:-1]+cml, None])
+                            s_c_list.add((lsstr[0:-1]+cml, None)) 
             else:
                 # No direct key, split is not forbidden
-                s_c_list.append([lsstr,rsstr])
+                s_c_list.add((lsstr, rsstr))
                  
  
             # Conditional (context sensitive sandhi reversal)
@@ -433,9 +420,30 @@
                                 # FIXME check added to prevent loops like A-A_A etc.
                                 # Check if this causes real problems
                                 if crsstr != s:
-                                    s_c_list.append([clsstr, crsstr])
+                                    s_c_list.add((clsstr, crsstr))
             return s_c_list                 
-            
+         
+        def _sandhi_splits_all(s, use_internal_sandhi_splitter, start=None, stop=None):
+            if use_internal_sandhi_splitter:
+                splits = set()
+                start = start or 0
+                stop = stop or len(s)
+                for ix in xrange(start, stop):
+                    # Left and right substrings
+                    lsstr = s[0:ix+1] 
+                    rsstr = s[ix+1:]
+                    if debug:
+                        print "Left, Right substrings = {} {}".format(lsstr,rsstr)
+                    # Get all possible splits as a list of lists 
+                    s_c_list = _sandhi_splits(lsstr,rsstr)
+                    if s_c_list:
+                        splits |= s_c_list
+            else:
+                # For Sandhi Splitter
+                obj = SanskritBase.SanskritObject(s,encoding=SanskritBase.SLP1)
+                splits = self.sandhi.split_all(obj, start, stop)
+            return splits
+                
         splits = False
 
         # Memoization for dynamic programming - remember substrings that've been seen before
@@ -444,72 +452,33 @@
                 print "Found {} in scoreboard".format(s)
             return self.dynamic_scoreboard[s]
 
-        # For Sandhi Splitter
-        obj = SanskritBase.SanskritObject(s,encoding=SanskritBase.SLP1)
-
         # If a space is found in a string, stop at that space
         spos = s.find(' ')
         if spos!=-1:
             # Replace the first space only
             s=s.replace(' ','',1)
-        
-        # Iterate over the string, looking for valid left splits
-        for (ix,c) in enumerate(s):
             
-            # If there was a space here, we cannot go further
-            if spos!=-1 and ix==spos:
-                break
-            if use_internal_sandhi_splitter:
-                # Left and right substrings
-                lsstr = s[0:ix+1] 
-                rsstr = s[ix+1:]
+        s_c_list = _sandhi_splits_all(s, use_internal_sandhi_splitter, start=0, stop=spos+1)
+        if debug:
+            print "s_c_list:", s_c_list
+
+        node_cache = {}
+
+        for (s_c_left,s_c_right) in s_c_list:
+            # Is the left side a valid word?
+            if _is_valid_word(s_c_left):
                 if debug:
-                    print "Left, Right substrings = {} {}".format(lsstr,rsstr)
-                # Get all possible splits as a list of lists 
-                s_c_list = _sandhi_splits(lsstr,rsstr)
-            else:
-                if debug:
-                    print "Sandhi: splitting: {} at {} ({})".format(s,s[ix],ix)
-                s_c_list = self.sandhi.split_at(obj,ix)
-            node_cache = {}
-            if debug:
-                print "s_c_list:", s_c_list
-            if s_c_list == None:
-                continue
-            for (s_c_left,s_c_right) in s_c_list:
-                # Is the left side a valid word?
-                if _is_valid_word(s_c_left):
+                    print "Valid left word: ", s_c_left
+                # For each split with a valid left part, check it there are valid splits of the right part
+                if s_c_right and s_c_right != '':
                     if debug:
-                        print "Valid left word: ", s_c_left
-                    # For each split with a valid left part, check it there are valid splits of the right part
-                    if s_c_right and s_c_right != '':
-                        if debug:
-                            print "Trying to split:",s_c_right
-                        rdag = self._possible_splits(s_c_right,use_internal_sandhi_splitter,debug)
+                        print "Trying to split:",s_c_right
+                    rdag = self._possible_splits(s_c_right,use_internal_sandhi_splitter,debug)
+                    # if there are valid splits of the right side
+                    if rdag:
+                        # Make sure we got a graph back
+                        assert isinstance(rdag,SanskritLexicalGraph)
                         # if there are valid splits of the right side
-                        if rdag:
-                            # Make sure we got a graph back
-                            assert isinstance(rdag,SanskritLexicalGraph)
-                            # if there are valid splits of the right side
-                            if s_c_left not in node_cache:
-                                # Extend splits list with s_c_left appended with possible splits of s_c_right
-                                t = SanskritBase.SanskritObject(s_c_left,encoding=SanskritBase.SLP1)
-                                node_cache[s_c_left] = t
-<<<<<<< HEAD
-                            t = node_cache[s_c_left]
-=======
-                            else:
-                                t = node_cache[s_c_left]
->>>>>>> 9a9a6c7f
-                            if not splits:
-                                splits = SanskritLexicalGraph()
-                            if not splits.hasNode(t):
-                                splits.addNode(t,root=True)
-                            splits.appendToNode(t,rdag)
-                    else: # Null right part
-                        # Why cache s_c_left here? To handle the case
-                        # where the same s_c_left appears with a null and non-null
-                        # right side.
                         if s_c_left not in node_cache:
                             # Extend splits list with s_c_left appended with possible splits of s_c_right
                             t = SanskritBase.SanskritObject(s_c_left,encoding=SanskritBase.SLP1)
@@ -519,25 +488,35 @@
                         if not splits:
                             splits = SanskritLexicalGraph()
                         if not splits.hasNode(t):
-                            splits.addNode(t,root=True,end=True)
-                        else:
-                            splits.addEndEdge(t)
-                else:
-                    if debug:
-                        print "Invalid left word: ", s_c_left
+                            splits.addNode(t,root=True)
+                        splits.appendToNode(t,rdag)
+                else: # Null right part
+                    # Why cache s_c_left here? To handle the case
+                    # where the same s_c_left appears with a null and non-null
+                    # right side.
+                    if s_c_left not in node_cache:
+                        # Extend splits list with s_c_left appended with possible splits of s_c_right
+                        t = SanskritBase.SanskritObject(s_c_left,encoding=SanskritBase.SLP1)
+                        node_cache[s_c_left] = t
+                    else:
+                        t = node_cache[s_c_left]
+                    if not splits:
+                        splits = SanskritLexicalGraph()
+                    if not splits.hasNode(t):
+                        splits.addNode(t,root=True,end=True)
+                    else:
+                        splits.addEndEdge(t)
+            else:
+                if debug:
+                    print "Invalid left word: ", s_c_left
         # Update scoreboard for this substring, so we don't have to split again  
         self.dynamic_scoreboard[s]=splits
-<<<<<<< HEAD
-#         if debug:
-#             print "Returning: ", splits
-=======
         if debug:
             if not splits:
                 print "Returning:", splits
             else:
                 print "Returning: ", map(str,splits.G.nodes())
 
->>>>>>> 9a9a6c7f
         return splits
 
 if __name__ == "__main__":
